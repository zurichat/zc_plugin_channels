import json
import logging
from dataclasses import dataclass
from urllib.parse import urlencode

import requests
from django.conf import settings
from django.urls import reverse

logger = logging.getLogger("sentry_sdk")

data = {"plugin_id": settings.PLUGIN_ID}
read = settings.READ_URL
write = settings.WRITE_URL
delete = settings.DELETE_URL


def check_payload(payload):
    if isinstance(payload, list):
        return True
    assert isinstance(payload, dict), "payload must be list or dict"
    return False


@dataclass
class Request:
    @staticmethod
    def get(org_id, collection_name, params={}):
        data = {"plugin_id": settings.PLUGIN_ID}
        url = f"{read}/{settings.PLUGIN_ID}/{collection_name}/{org_id}"
        if params:
            if "_id" not in params.keys():
                _filter = {}
                tmp = []
                data.update(
                    {
                        "organization_id": org_id,
                        "collection_name": collection_name,
                    }
                )
                for k, v in params.items():
                    if isinstance(v, list):
                        v = v[0]
                    if v.lower() in ["true", "false"]:
                        v = True if v.lower() == "true" else False
                    tmp.append({k: {"$eq": v}})
                _filter.update({"$and": tmp})

                data.update(
                    {
                        "filter": _filter,
                    }
                )
                data.pop("object_id", None)
                response = requests.post(read, data=json.dumps(data))
            else:
                url += f"?{urlencode(params)}"
                response = requests.get(url)
        else:
            response = requests.get(url)
        if response.status_code >= 200 and response.status_code < 300:
            return response.json()["data"]
        return {"error": response.json()}

    @staticmethod
    def post(org_id, collection_name, payload):
        data = {"plugin_id": settings.PLUGIN_ID}
        data.update(
            {
                "organization_id": org_id,
                "collection_name": collection_name,
                "bulk_write": check_payload(payload),
                "payload": payload,
            }
        )
        response = requests.post(write, data=json.dumps(data))
        if response.status_code >= 200 and response.status_code < 300:
            payload.update({"_id": response.json().get("data", {}).get("object_id")})
            return payload
        return {"error": response.json()}

    @staticmethod
    def put(org_id, collection_name, payload, data_filter=None, object_id=None):
        data = {"plugin_id": settings.PLUGIN_ID}
        data.update(
            {
                "organization_id": org_id,
                "collection_name": collection_name,
                "bulk_write": check_payload(payload),
                "payload": payload,
            }
        )
        bulk_write = data.get("bulk_write")
        if bulk_write:
            if data_filter is None:
                return {"error": "Filter must be set for multiple payload"}
            data.update({"filter": data_filter})
        else:
            if object_id is None:
                return {"error": "Object ID must be set for multiple payload"}
            data.update({"filter": {"_id": object_id}})
        response = requests.put(write, data=json.dumps(data))
        if response.status_code >= 200 and response.status_code < 300:
            if not bulk_write:
                tmp = {"_id": object_id}
                response = Request.get(org_id, collection_name, tmp)
                return response
            else:
                response = Request.get(org_id, collection_name)
                return response
        return {"error": response}

    @staticmethod
    def delete(org_id, collection_name, data_filter=None, object_id=None):
        data = {"plugin_id": settings.PLUGIN_ID}
        data.update(
            {
                "organization_id": org_id,
                "collection_name": collection_name,
            }
        )
        if data_filter is not None:
            data.update({"filter": data_filter, "bulk_delete": True})
        else:
            if object_id is None:
                return {"error": "Object ID or Filter must be set"}
            data.update({"object_id": object_id})

        response = requests.post(delete, data=json.dumps(data))

        if response.status_code >= 200 and response.status_code < 300:
            return response.json()
        return {"error": response}


def search_db(org_id, channel_id, collection_name, **params):

    data = {
        "plugin_id": settings.PLUGIN_ID,
        "organization_id": org_id,
        "collection_name": collection_name,
        "filter": {
            "$and": [
                {"channel_id": {"$eq": channel_id}},
            ]
        },
    }
    if len(params) > 0:
        for param in params:
            if isinstance(params[param], bool):
                value = params[param]
                data["filter"]["$and"].append({param: {"$eq": value}})
                continue
            value = params[param]
            data["filter"]["$and"].append({param: {"$regex": value, "$options": "i"}})
    response = requests.post(read, data=json.dumps(data))
    if response.status_code >= 200 and response.status_code < 300:
        return response.json()["data"]
    return {"error": response.json()}


def get_messages_from_page(
    org_id, collection_name, channel_id, page, page_size, site_host=None
):
    data = {
        "plugin_id": settings.PLUGIN_ID,
        "organization_id": org_id,
        "collection_name": collection_name,
        "filter": {
            "$and": [
                {"channel_id": {"$eq": channel_id}},
            ]
        },
        "options": {},
    }

    skips = page_size * (page - 1)

    data["options"].update(
        {
            "skip": skips,
            "limit": page_size,
        }
    )

    response = requests.post(read, data=json.dumps(data))

    data = response.json()
    pg_links = gen_page_links(org_id, "userscroll", channel_id, page, page_size)

    for i in pg_links:
        if pg_links[i] is not None:
            try:
                pg_links[i] = site_host + pg_links[i]
            except:  # noqa
                pass

    data["links"] = pg_links

    return data


def gen_page_links(org_id, collection_name, channel_id, cur_page, page_size):
    new_url = reverse(
        "paginate_messages", kwargs={"org_id": org_id, "channel_id": channel_id}
    )
    data = {
        "plugin_id": settings.PLUGIN_ID,
        "organization_id": org_id,
        "collection_name": collection_name,
        "filter": {
            "$and": [
                {"channel_id": {"$eq": channel_id}},
            ]
        },
        "options": {},
    }

    skips = page_size * (cur_page - 1) + 1

    data["options"].update(
        {
            "skip": skips,
            "limit": page_size,
        }
    )

    response = requests.post(read, data=json.dumps(data))
    data = response.json()
    if cur_page > 1:
        prev_link = new_url + f"?page={cur_page - 1}&?page_size={page_size}"
        pass
    else:
        prev_link = None
    try:
        if not data["data"]:
            next_link = None
            pass
        else:
            next_link = new_url + f"?page={cur_page + 1}&page_size={page_size}"
    except:  # noqa
        print("Error RetrIEVEING DATA")
        pass
    data_links = {"prev": prev_link, "next": next_link}
    return data_links


def save_last_message_user(org_id, collection_name, payload):
    data = {
        "plugin_id": settings.PLUGIN_ID,
        "organization_id": org_id,
        "collection_name": collection_name,
        "bulk_write": False,
        "payload": payload,
    }
    if find_match_in_db(org_id, collection_name, "user_id", payload["user_id"]):
        data["bulk_write"] = True
        data.update({"filter": {"user_id": {"$eq": payload["user_id"]}}})
        requests.put(write, data=json.dumps(data))
        print("UPDATED")

    else:
        requests.post(write, data=json.dumps(data))
        print("Created new")

    match = find_match_in_db(org_id, collection_name, "user_id", payload["user_id"])
    if match is None:
        requests.post(write, data=json.dumps(data))
        print("Created new")
    else:
        data.update({"object_id": payload["user_id"]})
        requests.put(read, data=json.dumps(data))
        print("Updated")


def find_match_in_db(org_id, collection_name, param, value, return_data=False):
    data = {
        "plugin_id": settings.PLUGIN_ID,
        "organization_id": org_id,
        "collection_name": collection_name,
        "filter": {
            "$and": [
                {param: {"$eq": value}},
            ]
        },
    }

    response = requests.post(read, data=json.dumps(data))
    response_data = response.json()
    print(response_data)
    try:
        if response_data:
            return response_data["data"]
        if response_data["data"] is not None:
            print("We made a match")
            return True

    except:  # noqa
        print("No match")
        return None

<<<<<<< HEAD
def manage_channel_permissions(org_id, channel_id, payload):
    collection_name = "channelpermissions"
=======
def get_thread_from_message(org_id, collection_name, channelmessage_id, page, page_size):
>>>>>>> c8663be7
    data = {
        "plugin_id": settings.PLUGIN_ID,
        "organization_id": org_id,
        "collection_name": collection_name,
        "filter": {
            "$and": [
<<<<<<< HEAD
                {"channel_id": {"$eq": channel_id}},
            ]
        },
        "bulk_write": False,
        "payload": payload
    }    

    if find_match_in_db(org_id, "channelpermissions", "channel_id", channel_id):
        data['bulk_write'] = True
        response = requests.put(write, data= json.dumps(data))
        return response.json()
    response = requests.post(write, data= json.dumps(data))
    return response.json()

def get_channel_permissions(org_id, channel_id):
    pass    
=======
                {"channelmessage_id": {"$eq": channelmessage_id}},
            ]
        },

        "options" : {

        }
    }

    skips = page_size * (page - 1)

    data["options"].update({
        "skip" : skips,
        "limit" : page_size,
        })
    
    response = requests.post(read, data=json.dumps(data))

    return response.json()
>>>>>>> c8663be7
<|MERGE_RESOLUTION|>--- conflicted
+++ resolved
@@ -299,19 +299,16 @@
         print("No match")
         return None
 
-<<<<<<< HEAD
 def manage_channel_permissions(org_id, channel_id, payload):
+
+
     collection_name = "channelpermissions"
-=======
-def get_thread_from_message(org_id, collection_name, channelmessage_id, page, page_size):
->>>>>>> c8663be7
-    data = {
-        "plugin_id": settings.PLUGIN_ID,
-        "organization_id": org_id,
-        "collection_name": collection_name,
-        "filter": {
-            "$and": [
-<<<<<<< HEAD
+    data = {
+        "plugin_id": settings.PLUGIN_ID,
+        "organization_id": org_id,
+        "collection_name": collection_name,
+        "filter": {
+            "$and": [
                 {"channel_id": {"$eq": channel_id}},
             ]
         },
@@ -328,24 +325,41 @@
 
 def get_channel_permissions(org_id, channel_id):
     pass    
-=======
-                {"channelmessage_id": {"$eq": channelmessage_id}},
-            ]
-        },
-
-        "options" : {
-
+
+def get_thread_from_message(org_id, collection_name, channelmessage_id, page, page_size):
+    data = {
+        "plugin_id": settings.PLUGIN_ID,
+        "organization_id": org_id,
+        "collection_name": collection_name,
+        "filter": {
+            "$and": [
+                {"channel_id": {"$eq": channel_id}},
+            ]
+        },
+        "options": {},
+    }
+
+    skips = page_size * (page - 1)
+
+    data["options"].update(
+        {
+            "skip": skips,
+            "limit": page_size,
         }
-    }
-
-    skips = page_size * (page - 1)
-
-    data["options"].update({
-        "skip" : skips,
-        "limit" : page_size,
-        })
-    
-    response = requests.post(read, data=json.dumps(data))
-
-    return response.json()
->>>>>>> c8663be7
+    )
+
+    response = requests.post(read, data=json.dumps(data))
+
+    data = response.json()
+    pg_links = gen_page_links(org_id, "userscroll", channel_id, page, page_size)
+
+    for i in pg_links:
+        if pg_links[i] is not None:
+            try:
+                pg_links[i] = site_host + pg_links[i]
+            except:  # noqa
+                pass
+
+    data["links"] = pg_links
+
+    return data
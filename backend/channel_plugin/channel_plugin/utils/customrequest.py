--- conflicted
+++ resolved
@@ -24,13 +24,8 @@
 @dataclass
 class Request:
     @staticmethod
-<<<<<<< HEAD
-    def get(org_id, collection, params=None):
-        url = f"{read}/{settings.PLUGIN_ID}/{collection}/{org_id}/?{params}"
-=======
     def get(org_id, collection_name, params=None):
         url = f"{read}/{settings.PLUGIN_ID}/{collection_name}/{org_id}/"
->>>>>>> ade62f06
         if params is not None:
             url += f"?{urlencode(params)}/"
         print(url)

--- conflicted
+++ resolved
@@ -98,8 +98,7 @@
         else:
             if object_id is None:
                 return {"error": "Object ID must be set for multiple payload"}
-            data.update({"object_id": object_id})
-
+            data.update({"filter": {"_id": object_id}})
         response = requests.put(write, data=json.dumps(data))
         if response.status_code >= 200 and response.status_code < 300:
             if not bulk_write:
@@ -160,15 +159,11 @@
     return {"error": response.json()}
 
 
-<<<<<<< HEAD
-def get_messages_from_page(org_id, collection_name, channel_id, page, page_size, site_host=None):
-=======
 def get_messages_from_page(
     org_id, collection_name, channel_id, page, page_size, site_host=None
 ):  
     if site_host == None:
         site_host = "https://channels.zuri.chat"
->>>>>>> ffc81c42
     data = {
         "plugin_id": settings.PLUGIN_ID,
         "organization_id": org_id,
@@ -178,45 +173,39 @@
                 {"channel_id": {"$eq": channel_id}},
             ]
         },
-
-        "options" : {
-
+        "options": {},
+    }
+
+    skips = page_size * (page - 1)
+
+    data["options"].update(
+        {
+            "skip": skips,
+            "limit": page_size,
         }
-    }
-
-    skips = page_size * (page - 1)
-
-    data["options"].update({
-        "skip" : skips,
-        "limit" : page_size,
-        })
-    
+    )
+
     response = requests.post(read, data=json.dumps(data))
 
-
     data = response.json()
-<<<<<<< HEAD
-    pg_links = gen_page_links(org_id, "userscroll", channel_id, page, page_size)
-    
-=======
     pg_links = gen_page_links(org_id, "channelmessage", channel_id, page, page_size)
 
->>>>>>> ffc81c42
     for i in pg_links:
-        if pg_links[i] != None:
+        if pg_links[i] is not None:
             try:
                 pg_links[i] = site_host + pg_links[i]
-            except:
+            except:  # noqa
                 pass
 
-
-
-    data['links'] = pg_links
+    data["links"] = pg_links
 
     return data
 
+
 def gen_page_links(org_id, collection_name, channel_id, cur_page, page_size):
-    new_url = reverse("paginate_messages",kwargs= {"org_id":org_id, "channel_id":channel_id})
+    new_url = reverse(
+        "paginate_messages", kwargs={"org_id": org_id, "channel_id": channel_id}
+    )
     data = {
         "plugin_id": settings.PLUGIN_ID,
         "organization_id": org_id,
@@ -252,44 +241,39 @@
     except:  # noqa
         print("Error RetrIEVEING DATA")
         pass
-    data_links = {"prev":prev_link, "next":next_link}
+    data_links = {"prev": prev_link, "next": next_link}
     return data_links
 
 
-
 def save_last_message_user(org_id, collection_name, payload):
-    data = { 
-            "plugin_id": settings.PLUGIN_ID,
-            "organization_id": org_id,
-            "collection_name": collection_name,
-            "bulk_write": False,
-            "payload": payload,
-        }
-    if find_match_in_db(org_id, collection_name, "user_id", payload['user_id']):
-        data["bulk_write"]= True
-        data.update({"filter": {"user_id": 
-                                            {"$eq": payload["user_id"]}
-                                   }
-                        })
-        r = requests.put(write, data= json.dumps(data))
+    data = {
+        "plugin_id": settings.PLUGIN_ID,
+        "organization_id": org_id,
+        "collection_name": collection_name,
+        "bulk_write": False,
+        "payload": payload,
+    }
+    if find_match_in_db(org_id, collection_name, "user_id", payload["user_id"]):
+        data["bulk_write"] = True
+        data.update({"filter": {"user_id": {"$eq": payload["user_id"]}}})
+        requests.put(write, data=json.dumps(data))
         print("UPDATED")
-    
+
     else:
-
-        r = requests.post(write, data = json.dumps(data))
+        requests.post(write, data=json.dumps(data))
         print("Created new")
-    
-def find_match_in_db(org_id, collection_name, param, value, return_data=False):
-    match = find_match_in_db(org_id, collection_name, "user_id", payload['user_id'])
-    if match == None:
-        r = requests.post(write, data = json.dumps(data))
+
+    match = find_match_in_db(org_id, collection_name, "user_id", payload["user_id"])
+    if match is None:
+        requests.post(write, data=json.dumps(data))
         print("Created new")
     else:
-        data.update({"object_id":payload['user_id']})
-        r = requests.put(read, data= json.dumps(data))
+        data.update({"object_id": payload["user_id"]})
+        requests.put(read, data=json.dumps(data))
         print("Updated")
 
-def find_match_in_db(org_id, collection_name, param, value):
+
+def find_match_in_db(org_id, collection_name, param, value, return_data=False):
     data = {
         "plugin_id": settings.PLUGIN_ID,
         "organization_id": org_id,
@@ -305,21 +289,15 @@
     response_data = response.json()
     print(response_data)
     try:
-        if return_data:
-            return response_data['data']
-        if response_data['data'] != None:
+        if response_data:
+            return response_data["data"]
+        if response_data["data"] is not None:
             print("We made a match")
             return True
 
-    except:
+    except:  # noqa
         print("No match")
         return None
-    response = requests.get(read, data=json.dumps(data))
-    response_data = response
-    print(response_data)
-    if response.ok:
-        print("We made a match")
-        return True
 
 
 def manage_channel_permissions(org_id, channel_id, payload):
@@ -391,4 +369,4 @@
 
 #     data["links"] = pg_links
 
-#     return data+#     return data

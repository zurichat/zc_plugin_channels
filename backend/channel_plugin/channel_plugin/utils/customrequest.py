--- conflicted
+++ resolved
@@ -213,19 +213,6 @@
                 {"channel_id": {"$eq": channel_id}},
             ]
         },
-<<<<<<< HEAD
-        prev_link = new_url + f"?page={cur_page - 1}&?page_size={page_size}"
-        pass
-    else:
-        prev_link = None
-    try:
-        if data['data']:
-            # next_link = 
-            pass
-        else:
-            next_link = new_url + f"?page={cur_page + 1}&page_size={page_size}"
-    except:
-=======
         "options": {},
     }
 
@@ -250,7 +237,6 @@
         else:
             next_link = f"{new_url}?page={cur_page + 1}&page_size={page_size}"
     except:  # noqa
->>>>>>> 29b5eaae
         print("Error RetrIEVEING DATA")
         pass
     data_links = {"prev":prev_link, "next":next_link}
@@ -322,12 +308,6 @@
         print("We made a match")
         return True
 
-<<<<<<< HEAD
-    else:
-        print("No match")
-        return None
-
-=======
 
 def manage_channel_permissions(org_id, channel_id, payload):
 
@@ -398,5 +378,4 @@
 
 #     data["links"] = pg_links
 
-#     return data
->>>>>>> 29b5eaae
+#     return data
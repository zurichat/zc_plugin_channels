import json
from dataclasses import dataclass
from urllib.parse import urlencode

import requests
from django.conf import settings

data = {"plugin_id": settings.PLUGIN_ID}
read = settings.READ_URL
write = settings.WRITE_URL
delete = settings.DELETE_URL


def check_payload(payload):
    if type(payload) == list:
        return True
    assert type(payload) == dict, "payload must be list or dict"
    return False


@dataclass
class Request:
    @staticmethod
    def get(org_id, collection_name, params=None):
        url = f"{read}/{settings.PLUGIN_ID}/{collection_name}/{org_id}"
        if params is not None and len(params) > 0:
            data = params
            for k, v in params.items():
<<<<<<< HEAD
                data.update({k: v})
=======
                if isinstance(v, list):
                    data.update({k: v[0]})
>>>>>>> 3b81eb84
            url += f"?{urlencode(data)}"
        response = requests.get(url)
        if response.status_code >= 200 and response.status_code < 300:
            return response.json()["data"]
        return {"error": response.json()}

    @staticmethod
    def post(org_id, collection_name, payload):
        data.update(
            {
                "organization_id": org_id,
                "collection_name": collection_name,
                "bulk_write": check_payload(payload),
                "payload": payload,
            }
        )
        response = requests.post(write, data=json.dumps(data))
        if response.status_code >= 200 and response.status_code < 300:
            payload.update({"_id": response.json().get("data", {}).get("object_id")})
            return payload
        return {"error": response.json()}

    @staticmethod
    def put(org_id, collection_name, payload, data_filter=None, object_id=None):
        data.update(
            {
                "organization_id": org_id,
                "collection_name": collection_name,
                "bulk_write": check_payload(payload),
                "payload": payload,
            }
        )
        bulk_write = data.get("bulk_write")
        if bulk_write:
            if data_filter is None:
                return {"error": "Filter must be set for multiple payload"}
            data.update({"filter": data_filter})
        else:
            if object_id is None:
                return {"error": "Object ID must be set for multiple payload"}
            data.update({"object_id": object_id})

        response = requests.put(write, data=json.dumps(data))
        print(response)
        if response.status_code >= 200 and response.status_code < 300:
            if not bulk_write:
                tmp = {"_id": object_id}
                response = Request.get(org_id, collection_name, tmp)
                return response
            else:
                response = Request.get(org_id, collection_name)
                return response
        return {"error": response}

    @staticmethod
    def delete(org_id, collection_name, data_filter=None, object_id=None):
        data.update(
            {
                "organization_id": org_id,
                "collection_name": collection_name,
            }
        )
        if data_filter is not None:
            data.update({"filter": data_filter, "bulk_delete": True})
        else:
            if object_id is None:
                return {"error": "Object ID or Filter must be set"}
            data.update({"object_id": object_id})

        response = requests.post(delete, data=json.dumps(data))

        if response.status_code >= 200 and response.status_code < 300:
            return response.json()
        return {"error": response}<|MERGE_RESOLUTION|>--- conflicted
+++ resolved
@@ -26,12 +26,8 @@
         if params is not None and len(params) > 0:
             data = params
             for k, v in params.items():
-<<<<<<< HEAD
-                data.update({k: v})
-=======
                 if isinstance(v, list):
                     data.update({k: v[0]})
->>>>>>> 3b81eb84
             url += f"?{urlencode(data)}"
         response = requests.get(url)
         if response.status_code >= 200 and response.status_code < 300:

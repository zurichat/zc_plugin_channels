# from django import http
# from django.conf import settings
# from django.http import JsonResponse


class AuthenticationMiddleware:
    def __init__(self, get_response):
        self.get_response = get_response

    def __call__(self, request):
        response = self.get_response(request)
        return response

    def process_view(self, request, view_func, view_args, view_kwargs):  # noqa
        view_exceptions = ["render_react", "schemaview"]
        # user_token = request.GET.get("user_token")
        if view_func.__name__.lower() in view_exceptions:
            return
        # print(user_token)
        # Process user token from zc_core & raise exception if
        # the user isnt authenticated
        # return JsonResponse({"msg": "user not authenticated"})


class CorsMiddleware:
    def __init__(self, get_response):
        self.get_response = get_response

    def __call__(self, request):
        response = self.get_response(request)
        if response:
            response = self.process_response(request, response)
        return response

    def process_response(self, request, response):
        if request.method.upper() in ["GET", "POST"]:
            try:
                del response.__dict__["_headers"]["access-control-allow-origin"]
            except:  # noqa
                pass

        else:
<<<<<<< HEAD
            response.__dict__["_headers"]["access-control-allow-origin"] = (
                "Access-Control-Allow-Origin",
                "*",
            )
            response.__dict__["_headers"]["content-type"] = (
                "Content-Type",
                "text/plain",
            )

=======
            response.__dict__["_headers"]["access-control-allow-origin"] = ("Access-Control-Allow-Origin", "*")
            
>>>>>>> a5a6002e
        return response<|MERGE_RESOLUTION|>--- conflicted
+++ resolved
@@ -40,7 +40,6 @@
                 pass
 
         else:
-<<<<<<< HEAD
             response.__dict__["_headers"]["access-control-allow-origin"] = (
                 "Access-Control-Allow-Origin",
                 "*",
@@ -50,8 +49,4 @@
                 "text/plain",
             )
 
-=======
-            response.__dict__["_headers"]["access-control-allow-origin"] = ("Access-Control-Allow-Origin", "*")
-            
->>>>>>> a5a6002e
         return response
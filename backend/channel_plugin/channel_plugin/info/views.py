--- conflicted
+++ resolved
@@ -39,7 +39,6 @@
 
     @action(methods=["GET"], detail=False, url_path="sidebar")
     def info_sidebar(self, request):
-<<<<<<< HEAD
         org_id = request.query_params.get("org", "")
         user_id = request.query_params.get("user", "")
         token = request.GET.get("token", "")
@@ -94,7 +93,7 @@
             "joined_rooms": joined_rooms,
             "public_rooms": public_rooms,
         }
-=======
+        
         org_id = request.query_params.get("org")
         user_id = request.query_params.get("user")
         token = request.query_params.get("token")
@@ -157,7 +156,6 @@
                 "joined_rooms": joined_rooms,
                 "public_rooms": public_rooms,
             })
->>>>>>> 5e73eb69
 
         # AUTHENTICATION SHOULD COME SOMEWHERE HERE, BUT THAT's WHEN WE GET THE DB UP
 

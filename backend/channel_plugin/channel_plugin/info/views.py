import random

from django.conf import settings
from django.utils import timezone
from drf_yasg import openapi
from drf_yasg.utils import swagger_auto_schema
from rest_framework import status
from rest_framework.decorators import action
from rest_framework.response import Response
from rest_framework.viewsets import ViewSet

from channel_plugin.utils.customrequest import Request

description = """The Channel Plugin is a feature that helps users create spaces
                for conversation and communication on zuri.chat.
                Users can also create sub tags in the channels
                option where other things can be done,
                ranging from game nights,
                football banter, random,
                announcement and so much more.
                This adds the feature of having organized conversations
                in dedicated spaces called channels.
            """

icons = ["shovel", "cdn.cloudflare.com/445345453345/hello.jpeg", "spear"]


class GetInfoViewset(ViewSet):
    @action(
        methods=["GET"],
        detail=False,
    )
    def info(self, request):
        data = {
            "name": settings.TEAM_NAME,
            "project": settings.PROJECT_NAME,
            "version": "1.0",
            "description": description,
        }
        return Response(data, status=status.HTTP_200_OK)

    @swagger_auto_schema(
        manual_parameters=[
            openapi.Parameter(
                "org",
                openapi.IN_QUERY,
                description="Organization ID",
                required=True,
                type=openapi.TYPE_STRING,
            ),
            openapi.Parameter(
                "user",
                openapi.IN_QUERY,
                description="User ID",
                required=True,
                type=openapi.TYPE_STRING,
            ),
            openapi.Parameter(
                "token",
                openapi.IN_QUERY,
                description="Token",
                required=True,
                type=openapi.TYPE_STRING,
            ),
        ]
    )
    @action(methods=["GET"], detail=False, url_path="sidebar")
    def info_sidebar(self, request):
        org_id = request.query_params.get("org")
        user_id = request.query_params.get("user")
        token = request.query_params.get("token")
        data = {
            "name": "Channels Plugin",
            "description": description,
            "plugin_id": settings.PLUGIN_ID,
        }
<<<<<<< HEAD
        
        org_id = request.query_params.get("org")
        user_id = request.query_params.get("user")
        token = request.query_params.get("token")
        data = {
            "name": "Channels Plugin",
            "description": description,
            "plugin_id": settings.PLUGIN_ID,
        }
=======
>>>>>>> ff86c16f
        if org_id is not None and user_id is not None:
            channels = Request.get(org_id, "channel")
            joined_rooms = list()
            public_rooms = list()
            if type(channels) == list:
                joined_rooms = list(
                    map(
                        lambda channel: {
                            "id": channel.get("_id"),
                            "title": channel.get("name"),
                            "members": channel.get(
                                "members", len(channel["users"].keys())
                            ),
                            "unread": channel.get("unread", random.randint(0, 50)),
                            "icon": channel.get(
                                "icon", icons[random.randint(0, len(icons) - 1)]
                            ),
                            "action": "open",
                        },
                        list(
                            filter(
                                lambda channel: user_id in channel["users"].keys(),
                                channels,
                            )
                        ),
                    )
                )
                public_rooms = list(
                    map(
                        lambda channel: {
                            "id": channel.get("_id"),
                            "title": channel.get("name"),
                            "members": channel.get(
                                "members", len(channel["users"].keys())
                            ),
                            "unread": channel.get("unread", random.randint(0, 50)),
                            "icon": channel.get(
                                "icon", icons[random.randint(0, len(icons) - 1)]
                            ),
                            "action": "open",
                        },
                        list(
                            filter(
                                lambda channel: user_id not in channel["users"].keys()
                                and not channel.get("private"),
                                channels,
                            )
                        ),
                    )
                )

            data.update(
                {
                    "organisation_id": org_id,
                    "user_id": user_id,
                    "group_name": "Zuri",
                    "show_group": False,
                    "joined_rooms": joined_rooms,
                    "public_rooms": public_rooms,
                }
            )

        # AUTHENTICATION SHOULD COME SOMEWHERE HERE, BUT THAT's WHEN WE GET THE DB UP

        # data = {
        #     "name": settings.TEAM_NAME,
        #     "project": settings.PROJECT_NAME,
        #     "version": "1.0",
        #     "frontend_url": "https://channels.zuri.chat/",
        #     "description": description,
        # }
        return Response(data, status=status.HTTP_200_OK)

    @action(methods=["GET"], detail=False, url_path="details")
    def info_details(self, request):
        date = timezone.now().isoformat()
        no_of_times = random.randint(11, 25) + random.randint(10, 20)
        return Response(
            data={
                "message": "Welcome, to the Channels Plugin",
                "last_visted": date,
                "no_of_times_visted": no_of_times,
            },
            status=status.HTTP_200_OK,
        )<|MERGE_RESOLUTION|>--- conflicted
+++ resolved
@@ -74,8 +74,7 @@
             "description": description,
             "plugin_id": settings.PLUGIN_ID,
         }
-<<<<<<< HEAD
-        
+
         org_id = request.query_params.get("org")
         user_id = request.query_params.get("user")
         token = request.query_params.get("token")
@@ -84,8 +83,6 @@
             "description": description,
             "plugin_id": settings.PLUGIN_ID,
         }
-=======
->>>>>>> ff86c16f
         if org_id is not None and user_id is not None:
             channels = Request.get(org_id, "channel")
             joined_rooms = list()

--- conflicted
+++ resolved
@@ -286,13 +286,10 @@
 WRITE_URL = "https://api.zuri.chat/data/write"
 DELETE_URL = "https://api.zuri.chat/data/delete"
 
-<<<<<<< HEAD
-=======
 DESCRIPTION = "The Channel Plugin is a feature\
     that helps users create spaces for\
     conversation and communication on zuri.chat."
 
->>>>>>> 8f5e8097
 try:
     with open("centri.txt", "r") as f:
         CENTRIFUGO_API_KEY = f.readline().strip("\n")

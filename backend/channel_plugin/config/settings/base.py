"""
Base settings to build other settings files upon.
"""
from pathlib import Path

import environ

ROOT_DIR = Path(__file__).resolve(strict=True).parent.parent.parent
# channel_plugin/
APPS_DIR = ROOT_DIR / "channel_plugin"
env = environ.Env()
env.read_env(str(ROOT_DIR.parent / ".envs/.local/.django"))
READ_DOT_ENV_FILE = env.bool("DJANGO_READ_DOT_ENV_FILE", default=False)
if READ_DOT_ENV_FILE:
    # OS environment variables take precedence over variables from .env
    env.read_env(str(ROOT_DIR / ".env"))


# GENERAL
# ------------------------------------------------------------------------------
# https://docs.djangoproject.com/en/dev/ref/settings/#debug
DEBUG = env.bool("DJANGO_DEBUG", True)
# Local time zone. Choices are
# http://en.wikipedia.org/wiki/List_of_tz_zones_by_name
# though not all of them may be available with every OS.
# In Windows, this must be set to your system time zone.
TIME_ZONE = "UTC"
# https://docs.djangoproject.com/en/dev/ref/settings/#language-code
LANGUAGE_CODE = "en-us"
# https://docs.djangoproject.com/en/dev/ref/settings/#site-id
SITE_ID = 1
# https://docs.djangoproject.com/en/dev/ref/settings/#use-i18n
USE_I18N = True
# https://docs.djangoproject.com/en/dev/ref/settings/#use-l10n
USE_L10N = True
# https://docs.djangoproject.com/en/dev/ref/settings/#use-tz
USE_TZ = True
# https://docs.djangoproject.com/en/dev/ref/settings/#locale-paths
LOCALE_PATHS = [str(ROOT_DIR / "locale")]

# DATABASES
# ------------------------------------------------------------------------------
# https://docs.djangoproject.com/en/dev/ref/settings/#databases

# DATABASES = {"default": env.db("DATABASE_URL")}
# DATABASES["default"]["ATOMIC_REQUESTS"] = True

# URLS
# ------------------------------------------------------------------------------
# https://docs.djangoproject.com/en/dev/ref/settings/#root-urlconf
ROOT_URLCONF = "config.urls"
# https://docs.djangoproject.com/en/dev/ref/settings/#wsgi-application
WSGI_APPLICATION = "config.wsgi.application"

# APPS
# ------------------------------------------------------------------------------
DJANGO_APPS = [
    # "corsheaders",
    "django.contrib.auth",
    "django.contrib.contenttypes",
    "django.contrib.sessions",
    "django.contrib.sites",
    "django.contrib.messages",
    "django.contrib.staticfiles",
    # "django.contrib.humanize", # Handy template tags
    "django.contrib.admin",
    "django.forms",
]
THIRD_PARTY_APPS = [
    "crispy_forms",
    "allauth",
    "allauth.account",
    # "allauth.socialaccount",
    # "django_celery_beat",
    "rest_framework",
    # "rest_framework.authtoken",
    "corsheaders",
    "drf_yasg",
]

LOCAL_APPS = [
    "channel_plugin.users.apps.UsersConfig",
    # Your stuff: custom apps go here
    "apps.centri.apps.CentriConfig",
]
# https://docs.djangoproject.com/en/dev/ref/settings/#installed-apps
INSTALLED_APPS = DJANGO_APPS + THIRD_PARTY_APPS + LOCAL_APPS

# MIGRATIONS
# ------------------------------------------------------------------------------
# https://docs.djangoproject.com/en/dev/ref/settings/#migration-modules
MIGRATION_MODULES = {"sites": "channel_plugin.contrib.sites.migrations"}

# AUTHENTICATION
# ------------------------------------------------------------------------------
# https://docs.djangoproject.com/en/dev/ref/settings/#authentication-backends
AUTHENTICATION_BACKENDS = [
    "django.contrib.auth.backends.ModelBackend",
    "allauth.account.auth_backends.AuthenticationBackend",
]

# PASSWORDS
# ------------------------------------------------------------------------------
# https://docs.djangoproject.com/en/dev/ref/settings/#password-hashers
PASSWORD_HASHERS = [
    # https://docs.djangoproject.com/en/dev/topics/auth/passwords/#using-argon2-with-django
    "django.contrib.auth.hashers.Argon2PasswordHasher",
    "django.contrib.auth.hashers.PBKDF2PasswordHasher",
    "django.contrib.auth.hashers.PBKDF2SHA1PasswordHasher",
    "django.contrib.auth.hashers.BCryptSHA256PasswordHasher",
]
# https://docs.djangoproject.com/en/dev/ref/settings/#auth-password-validators
AUTH_PASSWORD_VALIDATORS = [
    {
        "NAME": "django.contrib.auth.password_validation.UserAttributeSimilarityValidator"
    },
    {"NAME": "django.contrib.auth.password_validation.MinimumLengthValidator"},
    {"NAME": "django.contrib.auth.password_validation.CommonPasswordValidator"},
    {"NAME": "django.contrib.auth.password_validation.NumericPasswordValidator"},
]

# MIDDLEWARE
# ------------------------------------------------------------------------------
# https://docs.djangoproject.com/en/dev/ref/settings/#middleware
MIDDLEWARE = [
    "django.middleware.security.SecurityMiddleware",
    "whitenoise.middleware.WhiteNoiseMiddleware",
    "corsheaders.middleware.CorsMiddleware",
    "django.contrib.sessions.middleware.SessionMiddleware",
    "django.middleware.locale.LocaleMiddleware",
    "django.middleware.common.CommonMiddleware",
    "django.middleware.csrf.CsrfViewMiddleware",
    "django.contrib.auth.middleware.AuthenticationMiddleware",
    "channel_plugin.utils.middleware.CorsMiddleware",
    "channel_plugin.utils.middleware.AuthenticationMiddleware",
    "django.contrib.messages.middleware.MessageMiddleware",
    "django.middleware.common.BrokenLinkEmailsMiddleware",
    "django.middleware.clickjacking.XFrameOptionsMiddleware",
]

# STATIC
# ------------------------------------------------------------------------------
# https://docs.djangoproject.com/en/dev/ref/settings/#static-root
STATIC_ROOT = str(ROOT_DIR / "staticfiles")
# https://docs.djangoproject.com/en/dev/ref/settings/#static-url
STATIC_URL = "/static/"
# https://docs.djangoproject.com/en/dev/ref/contrib/staticfiles/#std:setting-STATICFILES_DIRS
STATICFILES_DIRS = [
    str(APPS_DIR / "static"),
    str(APPS_DIR / "build" / "static"),
]
# https://docs.djangoproject.com/en/dev/ref/contrib/staticfiles/#staticfiles-finders
STATICFILES_FINDERS = [
    "django.contrib.staticfiles.finders.FileSystemFinder",
    "django.contrib.staticfiles.finders.AppDirectoriesFinder",
]

# MEDIA
# ------------------------------------------------------------------------------
# https://docs.djangoproject.com/en/dev/ref/settings/#media-root
MEDIA_ROOT = str(APPS_DIR / "media")
# https://docs.djangoproject.com/en/dev/ref/settings/#media-url
MEDIA_URL = "/media/"

# TEMPLATES
# ------------------------------------------------------------------------------
# https://docs.djangoproject.com/en/dev/ref/settings/#templates
TEMPLATES = [
    {
        # https://docs.djangoproject.com/en/dev/ref/settings/#std:setting-TEMPLATES-BACKEND
        "BACKEND": "django.template.backends.django.DjangoTemplates",
        # https://docs.djangoproject.com/en/dev/ref/settings/#template-dirs
        "DIRS": [
            str(APPS_DIR / "templates"),
            str(APPS_DIR / "build"),
        ],
        "OPTIONS": {
            # https://docs.djangoproject.com/en/dev/ref/settings/#template-loaders
            # https://docs.djangoproject.com/en/dev/ref/templates/api/#loader-types
            "loaders": [
                "django.template.loaders.filesystem.Loader",
                "django.template.loaders.app_directories.Loader",
            ],
            # https://docs.djangoproject.com/en/dev/ref/settings/#template-context-processors
            "context_processors": [
                "django.template.context_processors.debug",
                "django.template.context_processors.request",
                "django.contrib.auth.context_processors.auth",
                "django.template.context_processors.i18n",
                "django.template.context_processors.media",
                "django.template.context_processors.static",
                "django.template.context_processors.tz",
                "django.contrib.messages.context_processors.messages",
                "channel_plugin.utils.context_processors.settings_context",
            ],
        },
    }
]

# https://docs.djangoproject.com/en/dev/ref/settings/#form-renderer
FORM_RENDERER = "django.forms.renderers.TemplatesSetting"

# http://django-crispy-forms.readthedocs.io/en/latest/install.html#template-packs
CRISPY_TEMPLATE_PACK = "bootstrap4"

# FIXTURES
# ------------------------------------------------------------------------------
# https://docs.djangoproject.com/en/dev/ref/settings/#fixture-dirs
FIXTURE_DIRS = (str(APPS_DIR / "fixtures"),)

# SECURITY
# ------------------------------------------------------------------------------
# https://docs.djangoproject.com/en/dev/ref/settings/#session-cookie-httponly
SESSION_COOKIE_HTTPONLY = True
# https://docs.djangoproject.com/en/dev/ref/settings/#csrf-cookie-httponly
CSRF_COOKIE_HTTPONLY = True
# https://docs.djangoproject.com/en/dev/ref/settings/#secure-browser-xss-filter
SECURE_BROWSER_XSS_FILTER = True
# https://docs.djangoproject.com/en/dev/ref/settings/#x-frame-options
X_FRAME_OPTIONS = "DENY"

# EMAIL
# ------------------------------------------------------------------------------
# https://docs.djangoproject.com/en/dev/ref/settings/#email-backend
EMAIL_BACKEND = env(
    "DJANGO_EMAIL_BACKEND",
    default="django.core.mail.backends.smtp.EmailBackend",
)
# https://docs.djangoproject.com/en/dev/ref/settings/#email-timeout
EMAIL_TIMEOUT = 5

# ADMIN
# ------------------------------------------------------------------------------
# Django Admin URL.
ADMIN_URL = "admin/"
# https://docs.djangoproject.com/en/dev/ref/settings/#admins
ADMINS = [("""Team Coelho""", "team-coelho@zuri.chat")]
# https://docs.djangoproject.com/en/dev/ref/settings/#managers
MANAGERS = ADMINS

# LOGGING
# ------------------------------------------------------------------------------
# https://docs.djangoproject.com/en/dev/ref/settings/#logging
# See https://docs.djangoproject.com/en/dev/topics/logging for
# more details on how to customize your logging configuration.
LOGGING = {
    "version": 1,
    "disable_existing_loggers": False,
    "formatters": {
        "verbose": {
            "format": "%(levelname)s %(asctime)s %(module)s "
            "%(process)d %(thread)d %(message)s"
        }
    },
    "handlers": {
        "console": {
            "level": "DEBUG",
            "class": "logging.StreamHandler",
            "formatter": "verbose",
        }
    },
    "root": {"level": "INFO", "handlers": ["console"]},
}

# Celery
# ------------------------------------------------------------------------------
if USE_TZ:
    # http://docs.celeryproject.org/en/latest/userguide/configuration.html#std:setting-timezone
    CELERY_TIMEZONE = TIME_ZONE
# http://docs.celeryproject.org/en/latest/userguide/configuration.html#std:setting-broker_url
# CELERY_BROKER_URL = env("CELERY_BROKER_URL")
# http://docs.celeryproject.org/en/latest/userguide/configuration.html#std:setting-result_backend
# CELERY_RESULT_BACKEND = CELERY_BROKER_URL
# http://docs.celeryproject.org/en/latest/userguide/configuration.html#std:setting-accept_content
CELERY_ACCEPT_CONTENT = ["json"]
# http://docs.celeryproject.org/en/latest/userguide/configuration.html#std:setting-task_serializer
CELERY_TASK_SERIALIZER = "json"
# http://docs.celeryproject.org/en/latest/userguide/configuration.html#std:setting-result_serializer
CELERY_RESULT_SERIALIZER = "json"
# http://docs.celeryproject.org/en/latest/userguide/configuration.html#task-time-limit
# TODO: set to whatever value is adequate in your circumstances
CELERY_TASK_TIME_LIMIT = 5 * 60
# http://docs.celeryproject.org/en/latest/userguide/configuration.html#task-soft-time-limit
# TODO: set to whatever value is adequate in your circumstances
CELERY_TASK_SOFT_TIME_LIMIT = 60
# http://docs.celeryproject.org/en/latest/userguide/configuration.html#beat-scheduler
CELERY_BEAT_SCHEDULER = "django_celery_beat.schedulers:DatabaseScheduler"
# django-allauth
# ------------------------------------------------------------------------------
ACCOUNT_ALLOW_REGISTRATION = env.bool("DJANGO_ACCOUNT_ALLOW_REGISTRATION", True)
# https://django-allauth.readthedocs.io/en/latest/configuration.html
ACCOUNT_AUTHENTICATION_METHOD = "username"
# https://django-allauth.readthedocs.io/en/latest/configuration.html
ACCOUNT_EMAIL_REQUIRED = True
# https://django-allauth.readthedocs.io/en/latest/configuration.html
ACCOUNT_EMAIL_VERIFICATION = "mandatory"
# https://django-allauth.readthedocs.io/en/latest/configuration.html
ACCOUNT_ADAPTER = "channel_plugin.users.adapters.AccountAdapter"
# https://django-allauth.readthedocs.io/en/latest/configuration.html
SOCIALACCOUNT_ADAPTER = "channel_plugin.users.adapters.SocialAccountAdapter"

# django-rest-framework
# -------------------------------------------------------------------------------
# django-rest-framework - https://www.django-rest-framework.org/api-guide/settings/
REST_FRAMEWORK = {
    "DEFAULT_AUTHENTICATION_CLASSES": (
        # "rest_framework.authentication.SessionAuthentication",
        "rest_framework.authentication.TokenAuthentication",
    ),
    "DEFAULT_PERMISSION_CLASSES": ("rest_framework.permissions.AllowAny",),
}

# django-cors-headers - https://github.com/adamchainz/django-cors-headers#setup
CORS_URLS_REGEX = r"^/api/.*$"
# Your stuff...
# ------------------------------------------------------------------------------
TEAM_NAME = "Team Coelho"
PROJECT_NAME = "Zuri Chat Channel Plugin"

try:
    with open("plugin_id.txt") as f:
        PLUGIN_ID = f.readline().strip("\n")
        f.close()
except:  # noqa
    PLUGIN_ID = ""

READ_URL = "https://api.zuri.chat/data/read"
WRITE_URL = "https://api.zuri.chat/data/write"
DELETE_URL = "https://api.zuri.chat/data/delete"

try:
    with open("centri.txt") as f:
        CENTRIFUGO_API_KEY = f.readline().strip("\n")
        f.close()
except:  # noqa
    CENTRIFUGO_API_KEY = ""

CENTRIFUGO_URL = "https://realtime.zuri.chat/api"


CORS_ALLOWED_ORIGIN_REGEXES = [
    r"^https://\w+\.zuri\.chat$",
<<<<<<< HEAD
    r"http://localhost:\d+",
    r"http://127.0.0.1:\d+"
=======
    r"^http://localhost:\d+",
    r"^http://127.0.0.1:\d+"
>>>>>>> 239b4ea5
]

CORS_ALLOWED_ORIGINS = [
    "http://localhost:3001",
]

CORS_ORIGIN_ALLOW_ALL = True
# CORS_ALLOW_CREDENTIALS = True<|MERGE_RESOLUTION|>--- conflicted
+++ resolved
@@ -340,13 +340,8 @@
 
 CORS_ALLOWED_ORIGIN_REGEXES = [
     r"^https://\w+\.zuri\.chat$",
-<<<<<<< HEAD
     r"http://localhost:\d+",
     r"http://127.0.0.1:\d+"
-=======
-    r"^http://localhost:\d+",
-    r"^http://127.0.0.1:\d+"
->>>>>>> 239b4ea5
 ]
 
 CORS_ALLOWED_ORIGINS = [

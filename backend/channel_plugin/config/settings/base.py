--- conflicted
+++ resolved
@@ -332,8 +332,4 @@
 except:  # noqa
     CENTRIFUGO_API_KEY = ""
 
-<<<<<<< HEAD
-CENTRIFUGO_URL = "https://realtime.zuri.chat"
-=======
-CENTRIFUGO_URL = "https://realtime.zuri.chat:16800"
->>>>>>> c52a2d37
+CENTRIFUGO_URL = "https://realtime.zuri.chat"
"""
Base settings to build other settings files upon.
"""
from pathlib import Path

import environ
from corsheaders.defaults import default_headers

ROOT_DIR = Path(__file__).resolve(strict=True).parent.parent.parent
# channel_plugin/
APPS_DIR = ROOT_DIR / "channel_plugin"
env = environ.Env()
env.read_env(str(ROOT_DIR.parent / ".envs/.local/.django"))
READ_DOT_ENV_FILE = env.bool("DJANGO_READ_DOT_ENV_FILE", default=False)
if READ_DOT_ENV_FILE:
    # OS environment variables take precedence over variables from .env
    env.read_env(str(ROOT_DIR / ".env"))


# GENERAL
# ------------------------------------------------------------------------------
# https://docs.djangoproject.com/en/dev/ref/settings/#debug
DEBUG = env.bool("DJANGO_DEBUG", True)
# Local time zone. Choices are
# http://en.wikipedia.org/wiki/List_of_tz_zones_by_name
# though not all of them may be available with every OS.
# In Windows, this must be set to your system time zone.
TIME_ZONE = "UTC"
# https://docs.djangoproject.com/en/dev/ref/settings/#language-code
LANGUAGE_CODE = "en-us"
# https://docs.djangoproject.com/en/dev/ref/settings/#site-id
SITE_ID = 1
# https://docs.djangoproject.com/en/dev/ref/settings/#use-i18n
USE_I18N = True
# https://docs.djangoproject.com/en/dev/ref/settings/#use-l10n
USE_L10N = True
# https://docs.djangoproject.com/en/dev/ref/settings/#use-tz
USE_TZ = True
# https://docs.djangoproject.com/en/dev/ref/settings/#locale-paths
LOCALE_PATHS = [str(ROOT_DIR / "locale")]

# DATABASES
# ------------------------------------------------------------------------------
# https://docs.djangoproject.com/en/dev/ref/settings/#databases

# DATABASES = {"default": env.db("DATABASE_URL")}
# DATABASES["default"]["ATOMIC_REQUESTS"] = True

# URLS
# ------------------------------------------------------------------------------
# https://docs.djangoproject.com/en/dev/ref/settings/#root-urlconf
ROOT_URLCONF = "config.urls"
# https://docs.djangoproject.com/en/dev/ref/settings/#wsgi-application
WSGI_APPLICATION = "config.wsgi.application"

# APPS
# ------------------------------------------------------------------------------
DJANGO_APPS = [
    "django.contrib.auth",
    "django.contrib.contenttypes",
    "django.contrib.sessions",
    "django.contrib.sites",
    "django.contrib.messages",
    "django.contrib.staticfiles",
    # "django.contrib.humanize", # Handy template tags
    "django.contrib.admin",
    "django.forms",
]
THIRD_PARTY_APPS = [
    "crispy_forms",
    "rest_framework",
    "corsheaders",
    "drf_yasg",
]

LOCAL_APPS = [
    "apps.googlemeet",
    # Your stuff: custom apps go here
    "apps.centri.apps.CentriConfig",
    "apps.syncApp.apps.SyncAppConfig",
]
# https://docs.djangoproject.com/en/dev/ref/settings/#installed-apps
INSTALLED_APPS = DJANGO_APPS + THIRD_PARTY_APPS + LOCAL_APPS


# PASSWORDS
# ------------------------------------------------------------------------------
# https://docs.djangoproject.com/en/dev/ref/settings/#password-hashers
PASSWORD_HASHERS = [
    # https://docs.djangoproject.com/en/dev/topics/auth/passwords/#using-argon2-with-django
    "django.contrib.auth.hashers.Argon2PasswordHasher",
    "django.contrib.auth.hashers.PBKDF2PasswordHasher",
    "django.contrib.auth.hashers.PBKDF2SHA1PasswordHasher",
    "django.contrib.auth.hashers.BCryptSHA256PasswordHasher",
]
# https://docs.djangoproject.com/en/dev/ref/settings/#auth-password-validators
AUTH_PASSWORD_VALIDATORS = [
    {
        "NAME": "django.contrib.auth.password_validation.UserAttributeSimilarityValidator"
    },
    {"NAME": "django.contrib.auth.password_validation.MinimumLengthValidator"},
    {"NAME": "django.contrib.auth.password_validation.CommonPasswordValidator"},
    {"NAME": "django.contrib.auth.password_validation.NumericPasswordValidator"},
]

# MIDDLEWARE
# ------------------------------------------------------------------------------
# https://docs.djangoproject.com/en/dev/ref/settings/#middleware
MIDDLEWARE = [
    "django.middleware.security.SecurityMiddleware",
    "channel_plugin.utils.middleware.CorsMiddleware",
    "whitenoise.middleware.WhiteNoiseMiddleware",
    "corsheaders.middleware.CorsMiddleware",
    "django.contrib.sessions.middleware.SessionMiddleware",
    "django.middleware.locale.LocaleMiddleware",
    "django.middleware.common.CommonMiddleware",
    "django.middleware.csrf.CsrfViewMiddleware",
    "django.contrib.auth.middleware.AuthenticationMiddleware",
    # "channel_plugin.utils.middleware.AuthenticationMiddleware",
    "django.contrib.messages.middleware.MessageMiddleware",
    "django.middleware.common.BrokenLinkEmailsMiddleware",
    "django.middleware.clickjacking.XFrameOptionsMiddleware",
]

# STATIC
# ------------------------------------------------------------------------------
# https://docs.djangoproject.com/en/dev/ref/settings/#static-root
STATIC_ROOT = str(APPS_DIR / "staticfiles")
# https://docs.djangoproject.com/en/dev/ref/settings/#static-url
STATIC_URL = "/static/"
# https://docs.djangoproject.com/en/dev/ref/contrib/staticfiles/#std:setting-STATICFILES_DIRS
STATICFILES_DIRS = [
    str(APPS_DIR / "static"),
    str(APPS_DIR / "build"),
]
# https://docs.djangoproject.com/en/dev/ref/contrib/staticfiles/#staticfiles-finders
STATICFILES_FINDERS = [
    "django.contrib.staticfiles.finders.FileSystemFinder",
    "django.contrib.staticfiles.finders.AppDirectoriesFinder",
]

# MEDIA
# ------------------------------------------------------------------------------
# https://docs.djangoproject.com/en/dev/ref/settings/#media-root
MEDIA_ROOT = str(APPS_DIR / "media")
# https://docs.djangoproject.com/en/dev/ref/settings/#media-url
MEDIA_URL = "/media/"

# TEMPLATES
# ------------------------------------------------------------------------------
# https://docs.djangoproject.com/en/dev/ref/settings/#templates
TEMPLATES = [
    {
        # https://docs.djangoproject.com/en/dev/ref/settings/#std:setting-TEMPLATES-BACKEND
        "BACKEND": "django.template.backends.django.DjangoTemplates",
        # https://docs.djangoproject.com/en/dev/ref/settings/#template-dirs
        "DIRS": [
            str(APPS_DIR / "templates"),
            str(APPS_DIR / "build"),
        ],
        "OPTIONS": {
            # https://docs.djangoproject.com/en/dev/ref/settings/#template-loaders
            # https://docs.djangoproject.com/en/dev/ref/templates/api/#loader-types
            "loaders": [
                "django.template.loaders.filesystem.Loader",
                "django.template.loaders.app_directories.Loader",
            ],
            # https://docs.djangoproject.com/en/dev/ref/settings/#template-context-processors
            "context_processors": [
                "django.template.context_processors.debug",
                "django.template.context_processors.request",
                "django.contrib.auth.context_processors.auth",
                "django.template.context_processors.i18n",
                "django.template.context_processors.media",
                "django.template.context_processors.static",
                "django.template.context_processors.tz",
                "django.contrib.messages.context_processors.messages",
                "channel_plugin.utils.context_processors.settings_context",
            ],
        },
    }
]

# https://docs.djangoproject.com/en/dev/ref/settings/#form-renderer
FORM_RENDERER = "django.forms.renderers.TemplatesSetting"

# http://django-crispy-forms.readthedocs.io/en/latest/install.html#template-packs
CRISPY_TEMPLATE_PACK = "bootstrap4"

# FIXTURES
# ------------------------------------------------------------------------------
# https://docs.djangoproject.com/en/dev/ref/settings/#fixture-dirs
FIXTURE_DIRS = (str(APPS_DIR / "fixtures"),)

# SECURITY
# ------------------------------------------------------------------------------
# https://docs.djangoproject.com/en/dev/ref/settings/#session-cookie-httponly
SESSION_COOKIE_HTTPONLY = True
# https://docs.djangoproject.com/en/dev/ref/settings/#csrf-cookie-httponly
CSRF_COOKIE_HTTPONLY = True
# https://docs.djangoproject.com/en/dev/ref/settings/#secure-browser-xss-filter
SECURE_BROWSER_XSS_FILTER = True
# https://docs.djangoproject.com/en/dev/ref/settings/#x-frame-options
X_FRAME_OPTIONS = "DENY"

# EMAIL
# ------------------------------------------------------------------------------
# https://docs.djangoproject.com/en/dev/ref/settings/#email-backend
EMAIL_BACKEND = env(
    "DJANGO_EMAIL_BACKEND",
    default="django.core.mail.backends.smtp.EmailBackend",
)
# https://docs.djangoproject.com/en/dev/ref/settings/#email-timeout
EMAIL_TIMEOUT = 5

# ADMIN
# ------------------------------------------------------------------------------
# Django Admin URL.
ADMIN_URL = "admin/"
# https://docs.djangoproject.com/en/dev/ref/settings/#admins
ADMINS = [("""Team Coelho""", "team-coelho@zuri.chat")]
# https://docs.djangoproject.com/en/dev/ref/settings/#managers
MANAGERS = ADMINS

# LOGGING
# ------------------------------------------------------------------------------
# https://docs.djangoproject.com/en/dev/ref/settings/#logging
# See https://docs.djangoproject.com/en/dev/topics/logging for
# more details on how to customize your logging configuration.
LOGGING = {
    "version": 1,
    "disable_existing_loggers": False,
    "formatters": {
        "verbose": {
            "format": "%(levelname)s %(asctime)s %(module)s "
            "%(process)d %(thread)d %(message)s"
        }
    },
    "handlers": {
        "console": {
            "level": "DEBUG",
            "class": "logging.StreamHandler",
            "formatter": "verbose",
        }
    },
    "root": {"level": "INFO", "handlers": ["console"]},
}

# django-rest-framework
# -------------------------------------------------------------------------------
# django-rest-framework - https://www.django-rest-framework.org/api-guide/settings/
REST_FRAMEWORK = {
    # "DEFAULT_AUTHENTICATION_CLASSES": (
    #     # "rest_framework.authentication.SessionAuthentication",
    #     "rest_framework.authentication.TokenAuthentication",
    # ),
    # "DEFAULT_THROTTLE_CLASSES": [
    #     "rest_framework.throttling.AnonRateThrottle",
    # ],
    "DEFAULT_THROTTLE_RATES": {
        "anon": "5/min",
    },
    "DEFAULT_PERMISSION_CLASSES": ("rest_framework.permissions.AllowAny",),
    "EXCEPTION_HANDLER": "channel_plugin.utils.custom_exception_handler.custom_exception_handler",
    "TEST_REQUEST_DEFAULT_FORMAT": "json",
    "DEFAULT_SCHEMA_CLASS": "rest_framework.schemas.coreapi.AutoSchema",
}

# django-cors-headers - https://github.com/adamchainz/django-cors-headers#setup
# CORS_URLS_REGEX = r"^/api/.*$"
# Your stuff...
# ------------------------------------------------------------------------------
TEAM_NAME = "Team Coelho"
PROJECT_NAME = "Zuri Chat Channel Plugin"

try:
    with open("plugin_id.txt") as f:
        PLUGIN_ID = f.readline().strip("\n")
        f.close()
except:  # noqa
    PLUGIN_ID = ""

READ_URL = "https://api.zuri.chat/data/read"
WRITE_URL = "https://api.zuri.chat/data/write"
DELETE_URL = "https://api.zuri.chat/data/delete"

try:
    with open("centri.txt", "r") as f:
        CENTRIFUGO_API_KEY = f.readline().strip("\n")
        f.close()
except:  # noqa
    CENTRIFUGO_API_KEY = ""

CENTRIFUGO_URL = "https://realtime.zuri.chat/api"

<<<<<<< HEAD
SYNC_HANDLER=None
=======
SYNC_HANDLER = None
>>>>>>> c344c576

CORS_ALLOWED_ORIGIN_REGEXES = [
    r"^https://\w+\.zuri\.chat$",
    r"^http://(\d+\.\d+\.\d+\.\d+|localhost):[\d+]{4}",
]

CORS_ALLOW_HEADERS = list(default_headers) + [
    "access-control-allow-origin",
]

# CORS_ALLOWED_ORIGINS = [
#     "http://localhost:3001",
# ]

# CORS_ALLOW_ALL_ORIGINS = True

CORS_ALLOW_CREDENTIALS = True<|MERGE_RESOLUTION|>--- conflicted
+++ resolved
@@ -293,11 +293,7 @@
 
 CENTRIFUGO_URL = "https://realtime.zuri.chat/api"
 
-<<<<<<< HEAD
-SYNC_HANDLER=None
-=======
 SYNC_HANDLER = None
->>>>>>> c344c576
 
 CORS_ALLOWED_ORIGIN_REGEXES = [
     r"^https://\w+\.zuri\.chat$",

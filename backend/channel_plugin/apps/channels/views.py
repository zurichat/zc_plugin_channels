import json
from apps.centri.helperfuncs import build_room_name
from apps.channelmessages.serializers import ChannelMessageUpdateSerializer
from apps.utils.serializers import ErrorSerializer
from django.core.signals import request_finished
from django.http.response import JsonResponse
from drf_yasg import openapi
from drf_yasg.utils import swagger_auto_schema
from rest_framework import serializers, status
from rest_framework.decorators import action
from rest_framework.response import Response
from rest_framework.viewsets import ViewSet
from django.http.response import JsonResponse

# from rest_framework.filters

from channel_plugin.utils.customrequest import Request

from channel_plugin.utils.wrappers import FilterWrapper

from .serializers import (  # SearchMessageQuerySerializer,
    ChannelGetSerializer,
    ChannelSerializer,
    ChannelUpdateSerializer,
    SocketSerializer,
    UserSerializer,
    UserChannelGetSerializer,
)

# Create your views here.


class ChannelViewset(ViewSet):
    @swagger_auto_schema(
        request_body=ChannelSerializer,
        responses={
            201: openapi.Response("Response", ChannelUpdateSerializer),
            404: openapi.Response("Error Response", ErrorSerializer),
        },
    )
    @action(
        methods=["POST"],
        detail=False,
    )
    def channels(self, request, org_id):

        """
        This creates a channel for a
        particular organization identified by ID
        """

        serializer = ChannelSerializer(data=request.data, context={"org_id": org_id})
        serializer.is_valid(raise_exception=True)
        channel = serializer.data.get("channel")
        result = channel.create(org_id)
        status_code = status.HTTP_404_NOT_FOUND
        if result.__contains__("_id"):
            result.update({"members": len(result["users"].keys())})
            status_code = status.HTTP_201_CREATED
        return Response(result, status=status_code)

    @swagger_auto_schema(
        responses={
            200: openapi.Response("Response", ChannelGetSerializer(many=True)),
            404: openapi.Response("Error Response", ErrorSerializer),
        }
    )
    @action(methods=["GET"], detail=False)
    def channel_all(self, request, org_id):

        """
        This gets all channels for a
        particular organization identified by ID
        """
        data = {}
        data.update(dict(request.query_params))
        result = Request.get(org_id, "channel", data) or []
        status_code = status.HTTP_404_NOT_FOUND
        if isinstance(result, list):
            if result:
                for i, channel in enumerate(result):
                    result[i].update({"members": len(channel["users"].keys())})
            status_code = status.HTTP_200_OK
        return Response(result, status=status_code)

    @swagger_auto_schema(
        responses={
            200: openapi.Response(
                "Response", ChannelMessageUpdateSerializer(many=True)
            ),
            404: openapi.Response("Error Response", ErrorSerializer),
        },
    )
    @action(methods=["GET"], detail=False)
    def channel_media_all(self, request, org_id, channel_id):

        """
        This gets all media for a prticular channel for a
        particular organization identified by ID
        splitted into channelmessage and thread objects.
        """
        data = {"channel_id": channel_id, "has_files": str(True)}
        data.update(dict(request.query_params))
        result = {}
        result_message = Request.get(org_id, "channelmessage", data) or []
        result_thread = Request.get(org_id, "thread", data) or []
        status_code = status.HTTP_404_NOT_FOUND
        if isinstance(result_message, list) or isinstance(result_thread, list):
            result.update(
                {
                    "channelmessage": result_message,
                    "thread": result_thread,
                }
            )
            status_code = status.HTTP_200_OK
        return Response(result, status=status_code)

    @swagger_auto_schema(
        responses={
            200: openapi.Response("Response", ChannelGetSerializer),
            404: openapi.Response("Error Response", ErrorSerializer),
        },
        operation_id="message read one channel",
    )
    @action(
        methods=["GET"],
        detail=False,
    )
    def channel_retrieve(self, request, org_id, channel_id):
        data = {"_id": channel_id}
        result = Request.get(org_id, "channel", data) or {}
        status_code = status.HTTP_404_NOT_FOUND
        if result.__contains__("_id") or isinstance(result, dict):
            if result:
                result.update({"members": len(result["users"].keys())})
            status_code = status.HTTP_200_OK
        return Response(result, status=status_code)

    @swagger_auto_schema(
        request_body=ChannelUpdateSerializer,
        responses={
            200: openapi.Response("Response", ChannelGetSerializer),
            404: openapi.Response("Error Response", ErrorSerializer),
        },
    )
    @action(
        methods=["PUT"],
        detail=False,
    )
    def channel_update(self, request, org_id, channel_id):
        serializer = ChannelUpdateSerializer(
            data=request.data, context={"org_id": org_id, "_id": channel_id}
        )
        serializer.is_valid(raise_exception=True)
        payload = serializer.data.get("channel")
        result = Request.put(org_id, "channel", payload, object_id=channel_id) or {}
        status_code = status.HTTP_404_NOT_FOUND
        if result.__contains__("_id") or isinstance(result, dict):
            if result:
                result.update({"members": len(result["users"].keys())})
            status_code = status.HTTP_200_OK
        return Response(result, status=status_code)

    @action(
        methods=["DELETE"],
        detail=False,
    )
    def channel_delete(self, request, org_id, channel_id):
        result = Request.delete(org_id, "channel", object_id=channel_id)

        # delete relationships
        if result.get("status") == 200:
            if result.get("data", {}).get("deleted_count") > 0:
                Request.delete(
                    org_id, "channelmessage", data_filter={"channel_id": channel_id}
                )
                Request.delete(org_id, "thread", data_filter={"channel_id": channel_id})
                Request.delete(org_id, "role", data_filter={"channel_id": channel_id})

        return Response(status=status.HTTP_204_NO_CONTENT)

    @swagger_auto_schema(
        responses={
            200: openapi.Response("Response", UserChannelGetSerializer(many=True)),
            204: openapi.Response("User Does Not Belong To Any Channels"),
            404: openapi.Response("Error Response", ErrorSerializer),
        }
    )
    @action(methods=["GET"], detail=False)
    def user_channel_retrieve(self, request, org_id, user_id):

        """

        This gets a list of all channels that a user belongs to

        """
        data = {}
        data.update(dict(request.query_params))
        response = Request.get(org_id, "channel", data) or []
        response = list(enumerate(response))
        result = []
        status_code = status.HTTP_204_NO_CONTENT
        if response:
            status_code = status.HTTP_200_OK
            for i in response:
                if user_id in i[1]["users"].keys():
                    channel = {}
                    channel["_id"] = i[1]["_id"]
                    channel["name"] = i[1]["name"]
                    channel["description"] = i[1]["description"]
                    result.append(channel)
                else:
                    pass
        else:
            status_code = status.HTTP_404_NOT_FOUND

        return Response(result, status=status_code)
    
    @swagger_auto_schema(
        responses={200: openapi.Response("Response", SocketSerializer())},
        operation_id="get-channel's-socket-name",
    )
    @action(
        methods=["GET"],
        detail=False,
    )
    def get_channel_socket_name(self, request, org_id, channel_id):

        channel = ChannelMemberViewset.retrieve_channel(request, org_id, channel_id)

        if channel:
            name = build_room_name(org_id, channel["_id"])
            
            data = {
                'socket_name': build_room_name(org_id, channel["_id"]),
                'channel_id': channel_id
            }

            serializer = SocketSerializer(data=data)
            serializer.is_valid(raise_exception=True)
            return JsonResponse(serializer.data, status=status.HTTP_200_OK)
        else:
            return JsonResponse(
                {"error": "Channel not found"}, status=status.HTTP_404_NOT_FOUND
            )
    


channel_list_create_view = ChannelViewset.as_view(
    {
        "get": "channel_all",
        "post": "channels",
    }
)

channel_retrieve_update_delete_view = ChannelViewset.as_view(
    {"get": "channel_retrieve", "put": "channel_update", "delete": "channel_delete"}
)

channel_media_all_view = ChannelViewset.as_view(
    {
        "get": "channel_media_all",
    }
)

user_channel_list = ChannelViewset.as_view(
    {
        "get": "user_channel_retrieve",
    }
)

channel_socket_view = ChannelViewset.as_view(
    {"get": "get_channel_socket_name"}
)


class ChannelMemberViewset(ViewSet):
    def validate_name(self, name):
        return name

    @staticmethod
    def retrieve_channel(request, org_id, channel_id):
        """
        This method retrieves a channel's data
        from zc-core
        """
        data = {"_id": channel_id}
        result = Request.get(org_id, "channel", data) or {}
        if result.__contains__("_id") or isinstance(result, dict):
            if result:
                return result
        return None

    def prepare_params(self):
        param_checkers = {
            "__starts": "$",
            "__ends": "#",
            "__contains": "*",
            "__gt": ">",
            "__lt": "<",
        }

        params = dict(self.request.query_params)

        """
            Note if your planing to use the filterwrapper class
            you have to convert the values of your query_parameter
            to a python value byt using json.loads
        """

        for key in self.request.query_params.keys():
            try:
                params[key] = json.loads(params.get(key)[0])
            except:
                params[key] = params.get(key)[0]

            for chk in param_checkers:
                if key.endswith(chk):
                    p = param_checkers[chk] + key.replace(chk, "")

                    try:
                        params[p] = json.loads(params.get(key))
                    except:
                        params[p] = params.get(key)
                    params.pop(key)
        return params

    def filter_objects(self, data: list, serializer: serializers.Serializer):
        # method  applies filteration to user list
        output = []

        params = self.prepare_params()
        params = FilterWrapper.filter_params(
            allowed=list(serializer().get_fields().keys()), params=params
        )

        output = FilterWrapper.filter_objects(data, params)
        return output

    @swagger_auto_schema(
        request_body=UserSerializer,
        responses={
            201: openapi.Response("Response", UserSerializer),
            400: openapi.Response("Error Response"),
            404: openapi.Response("Collection Not Found"),
        },
        operation_id="add-channel-member",
    )
    @action(
        methods=["POST"],
        detail=False,
    )
    def add_member(self, request, org_id, channel_id):
        """
        Method adds a user to a channel identified by id
        """
        # get the channel from zc-core
        channel = self.retrieve_channel(request, org_id, channel_id)

        if channel:

            output = None

            # if multiple users are been added
            if isinstance(request.data, list):
                serializer = UserSerializer(data=request.data, many=True)
                serializer.is_valid(raise_exception=True)
                user_list = serializer.initial_data

                # add all users not in group
                for user in user_list:
                    if channel["users"].get(user["_id"]):
                        user_list.pop(user)
                    else:
                        channel["users"].update({f"{user['_id']}": user})

                output = user_list

            else:
                user_id = request.data.get("_id")
                user_data = channel["users"].get(user_id)

                if not user_data:
                    serializer = UserSerializer(data=request.data)
                    serializer.is_valid(raise_exception=True)
                    user_data = serializer.data

                    # add user to the channel
                    channel["users"].update({f"{user_data['_id']}": serializer.data})

                    output = user_data
                else:
                    return Response(user_data, status=status.HTTP_200_OK)

            # remove channel ID to avoid changing it
            channel_id = channel.pop("_id", None)

            # only update user dict
            payload = {"users": channel["users"]}

            result = Request.put(
                org_id, "channel", payload=payload, object_id=channel_id
            )

            if isinstance(result, dict):
                if not result.get("error"):                    
                    if isinstance(output, dict):
                        # when only one user is added
                        request_finished.send(
                            sender=self.__class__,
                            dispatch_uid="JoinedChannelSignal",
                            org_id=org_id,
                            channel_id=channel_id,
                            user_id=output["_id"]
                        )
                    else:
                        # when output is a list multiple users where added
                        request_finished.send(
                            sender=self.__class__,
                            dispatch_uid="JoinedChannelSignal",
                            org_id=org_id,
                            channel_id=channel_id,
                            added_by="logged-in-user_id",
                            added=output,
                        )
                    return Response(output, status=status.HTTP_201_CREATED)
                else:
                    return Response(result.get("error"), status=status.HTTP_400_BAD_REQUEST)
            else:
                return Response(result, status=result.status_code)
        return Response(
            {"error": "channel not found"}, status=status.HTTP_404_NOT_FOUND
        )

    @swagger_auto_schema(
        request_body=UserSerializer,
        responses={
            201: openapi.Response("Response", UserSerializer),
            404: openapi.Response("Collection Not Found"),
        },
        operation_id="channel-member-can-input",
    )
    @action(
        methods=["POST"],
        detail=False,
    )
    def can_input(self, request, org_id, channel_id):
        """
        Method checks if a user input should be disabled or enabled
        """
        # get the channel from zc-core
        channel = self.retrieve_channel(request, org_id, channel_id)

        if channel:
            if channel["allow_members_input"] == True:
                can_input = True
                return Response(can_input, status=status.HTTP_200_OK)
            else:
                user_id = request.data.get("_id")
                user_data = channel["users"].get(user_id)

                if user_data:
                    # Check if user is an admin
                    if user_data.is_admin:
                        can_input = True
                        return Response(can_input, status=status.HTTP_200_OK)
                    else:
                        can_input = False
                        return Response(can_input, status=status.HTTP_200_OK)
                else:
                    return Response(
                        {"error": "channel not found"}, status=status.HTTP_404_NOT_FOUND
                    )   
        return Response(
            {"error": "channel not found"}, status=status.HTTP_404_NOT_FOUND
        )                                       

    @swagger_auto_schema(
        responses={
            200: openapi.Response("Response", UserSerializer(many=True)),
            404: openapi.Response("Not Found"),
        },
        operation_id="list-channel-members",
    )
    @action(
        methods=["GET"],
        detail=False,
    )
    def list_members(self, request, org_id, channel_id):
        """
        This method gets all members for a
        channel identified
        """

        # get the channel from zc-core
        channel = self.retrieve_channel(request, org_id, channel_id)

        if channel:
            # apply filters to user list
            users = self.filter_objects(
                list(channel["users"].values()),
                UserSerializer,
            )

            serializer = UserSerializer(data=users, many=True)
            serializer.is_valid(raise_exception=True)
            return Response(serializer.data, status=status.HTTP_200_OK)

        return Response(
            {"error": "Channel not found"}, status=status.HTTP_404_NOT_FOUND
        )

    @swagger_auto_schema(
        responses={
            200: openapi.Response("Response", ChannelUpdateSerializer),
            404: openapi.Response("Not Found"),
        },
        operation_id="retrieve-member-detail",
    )
    @action(
        methods=["GET"],
        detail=False,
    )
    def get_member(self, request, org_id, channel_id, member_id):
        """
        Method adds a user to a channel
        """
        channel = self.retrieve_channel(request, org_id, channel_id)
        
        if channel:

            # checks if the user is a member of the channel
            user_data = channel["users"].get(member_id)

            if user_data:
                serializer = UserSerializer(data=user_data)
                serializer.is_valid(raise_exception=True)
                return Response(serializer.data, status=status.HTTP_200_OK)

            return Response(
                {"error": "member not found"}, status=status.HTTP_404_NOT_FOUND
            )

        return Response(
            {"error": "Channel not found"}, status=status.HTTP_404_NOT_FOUND
        )

    @swagger_auto_schema(
        request_body=UserSerializer,
        responses={200: openapi.Response("Response", UserSerializer)},
        operation_id="upadte-member-details",
    )
    @action(
        methods=["PUT"],
        detail=False,
    )
    def update_member(self, request, org_id, channel_id, member_id):
        """
        Method updates a user's channel membership details
        """
        # get the channel from zc-core
        channel = self.retrieve_channel(request, org_id, channel_id)

        if channel:

            # check if the user is aleady a member of the channel
            user_data = channel["users"].get(member_id)

            if user_data:

                # update the users data
                for key in user_data.keys():
                    if key != "_id":
                        user_data[key] = request.data.get(key, user_data[key])

                serializer = UserSerializer(data=user_data)
                serializer.is_valid(raise_exception=True)

                # add user to the channel
                channel["users"].update({f"{member_id}": serializer.data})

                # remove channel id to avoid changing it
                channel.pop("_id", None)

                payload = {"users": channel["users"]}

                result = Request.put(
                    org_id, "channel", payload=payload, object_id=channel_id
                )

                if result:
                    if isinstance(result, dict):
                        data = user_data if not result.get("error") else result
                        status_code = (
                            status.HTTP_201_CREATED
                            if not result.get("error")
                            else status.HTTP_400_BAD_REQUEST
                        )

                        return Response(data, status=status_code)
                    else:
                        return Response(result, status=result.status_code)

            return Response(
                {"error": "member not found"}, status=status.HTTP_404_NOT_FOUND
            )
        return Response(
            {"error": "Channel not found"}, status=status.HTTP_404_NOT_FOUND
        )

    @action(
        methods=["DELETE"],
        detail=False,
    )
    def remove_member(self, request, org_id, channel_id, member_id):
        channel = self.retrieve_channel(request, org_id, channel_id)

        if channel:

            # check if the user is aleady a member of the channel
            user_data = channel["users"].get(member_id)

            if user_data:
                # Remove  the user from the channel
                del channel["users"][member_id]

                # send signal to centri app to left message centrifugo
                channel_id = channel.pop("_id", None)

                payload = {"users": channel["users"]}

                result = Request.put(
                    org_id, "channel", payload=payload, object_id=channel_id
                )

                if isinstance(result, dict):
                    data = {"msg": "success"} if not result.get("error") else result

                    if not result.get("error"):
                        # when only one user is removed
                        request_finished.send(
                            sender=self.__class__,
                            dispatch_uid="LeftChannelSignal",
                            org_id=org_id,
                            channel_id=channel_id,
                            user_id=user_data["_id"],
                        )

                    status_code = (
                        status.HTTP_204_NO_CONTENT
                        if not result.get("error")
                        else status.HTTP_400_BAD_REQUEST
                    )
                    return Response(data, status=status_code)

            return Response(
                {"error": "member not found"}, status=status.HTTP_404_NOT_FOUND
            )
        return Response(
            {"error": "Channel not found"}, status=status.HTTP_404_NOT_FOUND
        )

<<<<<<< HEAD
channel_members_can_input_view =  ChannelMemberViewset.as_view(
    {
        "post": "can_input",
    }
)
=======


>>>>>>> 39b76d80
channel_members_list_create_views = ChannelMemberViewset.as_view(
    {
        "get": "list_members",
        "post": "add_member",
    }
)

channel_members_update_retrieve_views = ChannelMemberViewset.as_view(
    {"get": "get_member", "put": "update_member", "delete": "remove_member"}
)



# class SearchMessagesAPIView(APIView):
#     def post(self, request):
#         serializer = SearchMessageQuerySerializer(data=request.data)
#         if serializer.is_valid():
#             value = serializer.validated_data["value"]
#             if value != "-":
#                 data = find_item_in_data(messages_data, value, "value")
#                 response = {"status": True, "message": "Query results", "data": data}
#                 return Response(response, status=status.HTTP_200_OK)
#             else:
#                 data = messages_data
#                 response = {"status": True, "message": "Query results", "data": data}
#                 return Response(response, status=status.HTTP_200_OK)
#         return Response(serializer.errors)
#     def get(self, request):
#         return Response(
#             {
#                 "status": True,
#                 "message": "Endpoint to search messages, passing '-' will return all messages_data.",
#             }
#         )<|MERGE_RESOLUTION|>--- conflicted
+++ resolved
@@ -660,16 +660,13 @@
             {"error": "Channel not found"}, status=status.HTTP_404_NOT_FOUND
         )
 
-<<<<<<< HEAD
 channel_members_can_input_view =  ChannelMemberViewset.as_view(
     {
         "post": "can_input",
     }
 )
-=======
-
-
->>>>>>> 39b76d80
+
+
 channel_members_list_create_views = ChannelMemberViewset.as_view(
     {
         "get": "list_members",

from rest_framework import generics, status, permissions
from rest_framework.response import Response
from rest_framework.views import APIView
from rest_framework.decorators import api_view
<<<<<<< HEAD
=======
from .serializers import ChannelSerializer
>>>>>>> e39ef402
from .serializers import SearchMessageQuerySerializer
from .utils import find_item_in_data

import json

# Create your views here.

# Creating mockup data for the messages_data
messages_data = [
	{	"user_name":"Buka",
		"channel_name": "Backend",
		"value": "Submit all assignments on time"
	},
	{	"user_name":"Vuie",
		"channel_name": "Announcements",
		"value": "Sign up on time"
	},
	{	"user_name":"Marxo",
		"channel_name": "Announcements",
		"value": "Welcome to HNGX8"
	}

	]

# messages_data = []


class Test(APIView):

    """
    Testing endpoint for channel app
    """

    def get(self, request):
        return Response({"msg": "working"}, status=status.HTTP_200_OK)

class GetChannelInfo(APIView):

    """
    Endpoint to get details about a channel
    """

    def get(self, request, pk):
        payload = {
                    "id": pk,
                    "title": "The Big Bang",
                    "description": "This is only a theory",
                    "private": False,
                    "closed": False,
                    "members": [],
                    "roles": [],
                    "threads": [],
                    "chats": [],
                    "pinned_chats": []
                }

        return Response(payload, status=status.HTTP_200_OK)

@api_view(['POST','GET'])
def create_channel(request):
    if request.method == 'POST':
        serializer = ChannelSerializer(data=request.data)
        if serializer.is_valid():
            response = {
                "status":True,
                "message":"Channel Created",
                "data": serializer.data
            }
            return Response(response, status=status.HTTP_200_OK)
        
        return Response(serializer.errors)

    return Response({"detail":"//GET// is not allowed, required fields: name, desc, privacy status"})

class SearchMessagesAPIView(APIView):
	def post(self, request):
		serializer = SearchMessageQuerySerializer(data=request.data)
		if serializer.is_valid():
			value = serializer.validated_data['value']
			if value != "-":
				data = find_item_in_data(messages_data, value, "value")
				response = {
					"status" :True,
					"message": "Query results",
					"data": data
				}
				return Response(response, status=status.HTTP_200_OK)
			else:
				data = messages_data
				response = {
					"status" :True,
					"message": "Query results",
					"data": data
				}
				return Response(response, status=status.HTTP_200_OK)
		return Response(serializer.errors)
	def get(self, request):
		return Response({"status":True, "message":"Endpoint to search messages, passing '-' will return all messages_data."})
<<<<<<< HEAD

@api_view(['DELETE'])
def channel_delete(request, channel_id):
	data = {
		"message": "Channel deleted successfully."
	}
	return Response(data, status=status.HTTP_200_OK)
=======
>>>>>>> e39ef402
<|MERGE_RESOLUTION|>--- conflicted
+++ resolved
@@ -2,10 +2,7 @@
 from rest_framework.response import Response
 from rest_framework.views import APIView
 from rest_framework.decorators import api_view
-<<<<<<< HEAD
-=======
-from .serializers import ChannelSerializer
->>>>>>> e39ef402
+from .seriaizers import ChannelSeriali
 from .serializers import SearchMessageQuerySerializer
 from .utils import find_item_in_data
 
@@ -104,13 +101,10 @@
 		return Response(serializer.errors)
 	def get(self, request):
 		return Response({"status":True, "message":"Endpoint to search messages, passing '-' will return all messages_data."})
-<<<<<<< HEAD
 
 @api_view(['DELETE'])
 def channel_delete(request, channel_id):
 	data = {
 		"message": "Channel deleted successfully."
 	}
-	return Response(data, status=status.HTTP_200_OK)
-=======
->>>>>>> e39ef402
+	return Response(data, status=status.HTTP_200_OK)
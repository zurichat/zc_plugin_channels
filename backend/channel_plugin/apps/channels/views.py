--- conflicted
+++ resolved
@@ -155,10 +155,7 @@
         result = Request.get(org_id, "channel", data)
 
         if result:
-<<<<<<< HEAD
-
-=======
->>>>>>> 5cf568b4
+
             return result if (type(result) == dict) else None
 
     def filter_params(self, serializer, params):

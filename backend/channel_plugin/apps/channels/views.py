--- conflicted
+++ resolved
@@ -1,213 +1,29 @@
-from django.conf import settings
-
-from rest_framework import generics, status, permissions
+from backend.channel_plugin.apps.channels.serializers import ThreadSerializer
+from rest_framework import status
 from rest_framework.response import Response
 from rest_framework.views import APIView
-<<<<<<< HEAD
 from rest_framework.decorators import api_view
 
-=======
-from .serializers import ThreadUserRoleSerializer
-from rest_framework.decorators import api_view
-from .serializers import (
-    ChannelSerializer,
-    ChannelMessageSerializer,
-    ThreadSerializer
-)
-from .serializers import SearchMessageQuerySerializer
-from .utils import find_item_in_data
-
-import json
->>>>>>> c3841901
 
 # Create your views here.
 
-# Creating mockup data for the messages_data
-messages_data = [
-    {"user_name": "Buka",
-     "channel_name": "Backend",
-     "value": "Submit all assignments on time"
-     },
-    {"user_name": "Vuie",
-     "channel_name": "Announcements",
-     "value": "Sign up on time"
-     },
-    {"user_name": "Marxo",
-     "channel_name": "Announcements",
-     "value": "Welcome to HNGX8"
-     }
-
-]
-
-
-# messages_data = []
-
 
 class Test(APIView):
+
     """
     Testing endpoint for channel app
     """
 
     def get(self, request):
         return Response({"msg": "working"}, status=status.HTTP_200_OK)
-<<<<<<< HEAD
+
 class DeleteThread(APIView):
-
+    
 
     @api_view(['DELETE'])
-    def Delete_Thread(request, thread_id):
+    def Delete_Thread(request, pk):
             data={"msg": "Thread deleted successfully"}
-            # thread_id.delete()
-            return Response(data, status=status.HTTP_200_OK)
-                
-=======
-
-
-class GetChannelInfo(APIView):
-    """
-    Endpoint to get details about a channel
-    """
-
-    def get(self, request, pk):
-        payload = {
-            "id": pk,
-            "title": "The Big Bang",
-            "description": "This is only a theory",
-            "private": False,
-            "closed": False,
-            "members": [],
-            "roles": [],
-            "threads": [],
-            "chats": [],
-            "pinned_chats": []
-        }
-
-        return Response(payload, status=status.HTTP_200_OK)
-
-
-class GetChannelRoles(APIView):
-    """
-    Endpoint to get all the roles on a channel
-    """
-
-    def get(self, request, pk):
-        payload = {
-            "id": pk,
-            "roles": [
-                {
-                    "id": 1,
-                    "type": "admin",
-                    "permissions": [
-                        {
-                            "id": 1,
-                            "description": "User can add other user",
-                            "type": "Add-User"
-                        }
-                    ]
-                }
-            ],
-        }
-
-        return Response(payload, status=status.HTTP_200_OK)
-
-
-class ThreadUserRoleView(APIView):
-    serializer_class = ThreadUserRoleSerializer
-
-    def post(self, request):
-        serializer = self.serializer_class(data=request.data)
-
-        if serializer.is_valid():
-            role_type = serializer.validated_data.get("role_type")
-            message = f"{role_type} was created successfully"
-            return Response({"message": message})
-
-        else:
-            return Response({"message": "invalidation error"})
-@api_view(['POST', 'GET'])
-def create_channel(request):
-    if request.method == 'POST':
-        serializer = ChannelSerializer(data=request.data)
-        if serializer.is_valid():
-            response = {
-                "status": True,
-                "message": "Channel Created",
-                "data": serializer.data
-            }
-            return Response(response, status=status.HTTP_200_OK)
-
-        return Response(serializer.errors)
-
-    return Response({"detail": "//GET// is not allowed, required fields: name, desc, privacy status"})
-
-
-class SearchMessagesAPIView(APIView):
-	
-    def post(self, request):
-        serializer = SearchMessageQuerySerializer(data=request.data)
-        if serializer.is_valid():
-            value = serializer.validated_data['value']
-            if value != "-":
-                data = find_item_in_data(messages_data, value, "value")
-                response = {
-                    "status": True,
-                    "message": "Query results",
-                    "data": data
-                }
-                return Response(response, status=status.HTTP_200_OK)
-            else:
-                data = messages_data
-                response = {
-                    "status": True,
-                    "message": "Query results",
-                    "data": data
-                }
-                return Response(response, status=status.HTTP_200_OK)
-        return Response(serializer.errors)
-
-    def get(self, request):
-        return Response(
-            {"status": True, "message": "Endpoint to search messages, passing '-' will return all messages_data."})
-
-class SendMessageInChannel(APIView):
-    def post(self, request):
-        Serializer = ChannelMessageSerializer(data=request.data)
-        response = {
-            "status": True,
-            "message": "Message successfully sent",
-        }
-        return Response(response, status=status.HTTP_200_OK)
-
-@api_view(['DELETE'])
-def channel_delete(request, channel_id):
-    data = {
-      "message": "Channel deleted successfully."
-    }
-    return Response(data, status=status.HTTP_200_OK)
-
-
-class CreateThreadView(generics.CreateAPIView):
-    serializer_class = ThreadSerializer
-    permission_classes = []
-
-    def perform_create(self, serializer):
-        plugin_id = getattr(settings, "PLUGIN_ID", "000000000000000")
-
-        res = serializer.save(
-            plugin_id=plugin_id,
-            headers=self.request.headers,  # header contains auth-token from user
-            collection_name="threads",
-            organization_id=self.kwargs.get("organization_id"),
-            channel_id=self.kwargs.get("channel_id"),
-            save_to="https://api.zuri.chat/data/write/",
-        )
-
-class ThreadUserRoleUpdateAPIView(APIView):
-	def post (self, request):
-		serializer = ThreadUserRoleSerializer(data=request.data)
-		if serializer.is_valid():
-			response = serializer.data
-			return Response(response, status=status.HTTP_200_ok)
-		else:
-			return Response(serializer.errors, status=status.HTTP_500_INTERNAL_SERVER_ERROR)
->>>>>>> c3841901
+            thread=ThreadSerializer.objects.filter(id=pk)
+            if thread:
+                thread.delete()
+                return Response(data, status=status.HTTP_200_OK)
from apps.centri.helperfuncs import build_room_name
from apps.utils.serializers import ErrorSerializer
from django.core.signals import request_finished
from django.http.response import JsonResponse
from django.utils.timezone import datetime
from drf_yasg import openapi
from drf_yasg.utils import swagger_auto_schema
from rest_framework import status, throttling
from rest_framework.decorators import action, throttle_classes
from rest_framework.response import Response
from rest_framework.viewsets import ViewSet

from channel_plugin.utils.customexceptions import ThrottledViewSet
from channel_plugin.utils.customrequest import Request
from channel_plugin.utils.wrappers import OrderMixin

from .serializers import (  # SearchMessageQuerySerializer,
    ChannelAllFilesSerializer,
    ChannelGetSerializer,
    ChannelSerializer,
    ChannelUpdateSerializer,
    NotificationsSettingSerializer,
    SocketSerializer,
    UserChannelGetSerializer,
    UserSerializer,
<<<<<<< HEAD
    ChannelStarUpdateSerializer
=======
>>>>>>> 6c92ae33
)

# from rest_framework.filters


# Create your views here.


class ChannelViewset(ThrottledViewSet, OrderMixin):

    OrderingFields = {"members": int, "created_on": datetime.fromisoformat}

    @swagger_auto_schema(
        operation_id="create-channel",
        request_body=ChannelSerializer,
        responses={
            201: openapi.Response("Response", ChannelUpdateSerializer),
            404: openapi.Response("Error Response", ErrorSerializer),
        },
    )
    @throttle_classes([throttling.AnonRateThrottle])
    @action(
        methods=["POST"],
        detail=False,
    )
    def channels(self, request, org_id):

        """
        This creates a channel for a
        particular organization identified by ID and creates corresponding Centrifugo room

        ```bash
        curl -X POST "{baseUrl}/v1/{org_id}/channels/"
        -H  "accept: application/json"
        -H  "Content-Type: application/json"
        -d "{  \"name\": \"channel name\",  \"owner\": \"member_id\", \"description\": \"channel description\",  \"private\": false, \"default\":false,  \"topic\": \"channel topic\"}"
        ```

        """  # noqa

        serializer = ChannelSerializer(data=request.data, context={"org_id": org_id})
        serializer.is_valid(raise_exception=True)
        channel = serializer.data.get("channel")
        result = channel.create(org_id)
        status_code = status.HTTP_404_NOT_FOUND
        if result.__contains__("_id"):
            result.update({"members": len(result["users"].keys())})
            request_finished.send(
                sender=None,
                dispatch_uid="UpdateSidebarSignal",
                org_id=org_id,
                user_id=result.get("owner"),
            )
            status_code = status.HTTP_201_CREATED
        return Response(result, status=status_code)

    @swagger_auto_schema(
        operation_id="retrieve-channels",
        responses={
            200: openapi.Response("Response", ChannelGetSerializer(many=True)),
            404: openapi.Response("Error Response", ErrorSerializer),
        },
        manual_parameters=[
            openapi.Parameter(
                "order_by",
                openapi.IN_QUERY,
                description="property to use for payload ordering",
                required=False,
                type=openapi.TYPE_STRING,
            ),
            openapi.Parameter(
                "ascending",
                openapi.IN_QUERY,
                description="direction to order payload ",
                required=False,
                type=openapi.TYPE_BOOLEAN,
            ),
        ],
    )
    @action(methods=["GET"], detail=False)
    def channel_all(self, request, org_id):
        """Get all channels in the organization

        ```bash
        curl -X GET "{baseUrl}/v1/{org_id}/channels/" -H  "accept: application/json"
        ```
        """
        data = {}
        data.update(self._clean_query_params(request))
        result = Request.get(org_id, "channel", data) or []
        status_code = status.HTTP_404_NOT_FOUND
        if isinstance(result, list):
            if result:
                for i, channel in enumerate(result):
                    result[i].update({"members": len(channel["users"].keys())})
                result = self.perform_ordering(request, result)
            status_code = status.HTTP_200_OK
        return Response(result, status=status_code)

    @swagger_auto_schema(
        responses={
            200: openapi.Response("Response", ChannelAllFilesSerializer),
            404: openapi.Response("Error Response", ErrorSerializer),
        },
        operation_id="list-all-channel-files",
    )
    @action(methods=["GET"], detail=False)
    def channel_media_all(self, request, org_id, channel_id):
        """Retrieve all files in channel

        This endpoint retrieves a list of URLs for files/media that have been sen sent in a channel.
        Response is split into `channelmessage` and `thread` objects

        ```bash
        curl -X GET "{{baseUrl}}/v1/{{org_id}}/channels/{{channel_id}}/files/" -H  "accept: application/json"
        ```
        """
        data = {"channel_id": channel_id, "has_files": "yes", "type": "message"}
        data.update(dict(request.query_params))
        result = {}
        flag = 0
        result_message = Request.get(org_id, "channelmessage", data) or []
        result_thread = Request.get(org_id, "thread", data)
        status_code = status.HTTP_404_NOT_FOUND
        if isinstance(result_message, list) or isinstance(result_thread, list):
            message_response = []
            thread_response = []
            if result_message:
                for i in result_message:
                    message_response.append(
                        {
                            "timestamp": i["timestamp"],
                            "files": i["files"],
                            "message_id": i["_id"],
                            "user_id": i["user_id"],
                        }
                    )
                    flag = 1
            if result_thread:
                for i in result_thread:
                    thread_response.append(
                        {
                            "timestamp": i["timestamp"],
                            "files": i["files"],
                            "message_id": i["_id"],
                            "user_id": i["user_id"],
                        }
                    )
                    flag = 1
            result.update(
                {
                    "message": "Successfully Retrieved"
                    if flag == 1
                    else "There are no files in this channel",
                    "channelfiles": message_response
                    if isinstance(message_response, list)
                    else [],
                    "threadfiles": thread_response
                    if isinstance(thread_response, list)
                    else [],
                }
            )
            status_code = status.HTTP_200_OK
        return Response(result, status=status_code)

    @swagger_auto_schema(
        operation_id="retrieve-channel-details",
        responses={
            200: openapi.Response("Response", ChannelGetSerializer),
            404: openapi.Response("Error Response", ErrorSerializer),
        },
    )
    @action(
        methods=["GET"],
        detail=False,
    )
    def channel_retrieve(self, request, org_id, channel_id):
        """Get channel details

        ```bash
        curl -X GET "{{baseUrl}}/v1/{{org_id}}/channels/{{channel_id}}/" -H  "accept: application/json"
        ```
        """
        data = {"_id": channel_id}
        result = Request.get(org_id, "channel", data) or {}
        status_code = status.HTTP_404_NOT_FOUND
        if result.__contains__("_id") or isinstance(result, dict):
            if result.__contains__("_id"):
                result.update({"members": len(result["users"].keys())})
            status_code = status.HTTP_200_OK
        return Response(result, status=status_code)

    @swagger_auto_schema(
        operation_id="update-channel-details",
        request_body=ChannelUpdateSerializer,
        responses={
            200: openapi.Response("Response", ChannelGetSerializer),
            404: openapi.Response("Error Response", ErrorSerializer),
        },
    )
    @action(
        methods=["PUT"],
        detail=False,
    )
    def channel_update(self, request, org_id, channel_id):
        """Update channel details

        ```bash
        curl -X PUT "{{baseUrl}}/v1/{{org_id}}/channels/{{channel_id}}/"
        -H  "accept: application/json"
        -H  "Content-Type: application/json"
        -d "{  \"name\": \"channel name\",  \"description\": \"channel description\",  \"private\": false,  \"archived\": false,  \"topic\": \"channel topic\",  \"starred\": false}"
        ```
        """  # noqa
        serializer = ChannelUpdateSerializer(
            data=request.data, context={"org_id": org_id, "_id": channel_id}
        )
        serializer.is_valid(raise_exception=True)
        payload = serializer.data.get("channel")
        result = Request.put(org_id, "channel", payload, object_id=channel_id) or {}
        status_code = status.HTTP_404_NOT_FOUND
        if (
            result.__contains__("_id")
            or isinstance(result, dict)
            and not result.__contains__("error")
        ):
            if result.__contains__("_id"):
                result.update({"members": len(result["users"].keys())})
                #TODO: make this block asynchronus
                # for user_id in result["users"].keys():
                #     request_finished.send(
                #         sender=None,
                #         dispatch_uid="UpdateSidebarSignal",
                #         org_id=org_id,
                #         user_id=user_id,
                #     )
            status_code = status.HTTP_200_OK
        return Response(result, status=status_code)

    @swagger_auto_schema(
        operation_id="star-channel",
        request_body=ChannelStarUpdateSerializer,
        responses={
            200: openapi.Response("Response", ChannelGetSerializer),
            404: openapi.Response("Error Response", ErrorSerializer),
        },
    )
    @action(
        methods=["PUT"],
        detail=False,
    )

    def star_channel(self, request, org_id, channel_id):
        """Star or unstar a channel

        ```bash
        curl -X PUT "{{baseUrl}}/v1/{{org_id}}/channels/{{channel_id}}/"
        -H  "accept: application/json"
        -H  "Content-Type: application/json"
        -d "{  \"starred\": true | false}"
        ```
        """  # noqa
        serializer = ChannelStarUpdateSerializer(
            data=request.data, context={"org_id": org_id, "_id": channel_id}
        )
        serializer.is_valid(raise_exception=True)
        payload = serializer.data
        result = Request.put(org_id, "channel", payload, object_id=channel_id) or {}
        status_code = status.HTTP_404_NOT_FOUND
        if (
            result.__contains__("_id")
            or isinstance(result, dict)
            and not result.__contains__("error")
        ):
            if result.__contains__("_id"):
                result.update({"members": len(result["users"].keys())})
            status_code = status.HTTP_200_OK
        return Response(result, status=status_code)


    @swagger_auto_schema(
        operation_id="delete-channel",
        responses={
            204: openapi.Response("Channel deleted successfully"),
            404: openapi.Response("Not found"),
        },
        manual_parameters=[
            openapi.Parameter(
                "user_id",
                openapi.IN_QUERY,
                description="User ID (owner of message)",
                required=True,
                type=openapi.TYPE_STRING,
            )
        ],
    )
    @action(
        methods=["DELETE"],
        detail=False,
    )

    def channel_delete(self, request, org_id, channel_id):
        """Delete a channel

        This endpoint deletes a channel and its related objects: messages, roles and threads

        ```bash
        curl -X DELETE "{{baseUrl}}/v1/{{org_id}}/channels/{{channel_id}}/" -H  "accept: application/json"
        ```
        """
        result = Request.delete(org_id, "channel", object_id=channel_id)

        # delete relationships
        if result.get("status") == 200:
            request_finished.send(
                sender=None,
                dispatch_uid="UpdateSidebarSignal",
                org_id=org_id,
                user_id=request.query_params.get("user_id", None),
            )

            if result.get("data", {}).get("deleted_count") > 0:
                Request.delete(
                    org_id, "channelmessage", data_filter={"channel_id": channel_id}
                )
                Request.delete(org_id, "thread", data_filter={"channel_id": channel_id})
                Request.delete(org_id, "role", data_filter={"channel_id": channel_id})

        return Response(status=status.HTTP_204_NO_CONTENT)

    @swagger_auto_schema(
        operation_id="retrieve-user-channels",
        responses={
            200: openapi.Response("Response", UserChannelGetSerializer(many=True)),
            204: openapi.Response("User does not belong to any channel"),
            400: openapi.Response("Not found", ErrorSerializer),
        },
    )
    @action(methods=["GET"], detail=False)
    def user_channel_retrieve(self, request, org_id, user_id):
        """Retrieve list of channels a user belongs to

        ```bash
        curl -X GET "{{baseUrl}}/v1/{{org_id}}/channels/users/{{user_id}}/" -H  "accept: application/json"
        ```
        """
        data = {}
        data.update(dict(request.query_params))
        response = Request.get(org_id, "channel", data) or []
        result = []
        status_code = status.HTTP_400_BAD_REQUEST
        if isinstance(response, list):
            status_code = (
                status.HTTP_200_OK if len(response) > 0 else status.HTTP_204_NO_CONTENT
            )
            result = list(
                map(
                    lambda item: {
                        "_id": item.get("_id"),
                        "name": item.get("name"),
                        "description": item.get("description"),
                    },
                    list(
                        filter(
                            lambda item: user_id in item.get("users", {}).keys(),
                            response,
                        )
                    ),
                )
            )

        return Response(result, status=status_code)

    @swagger_auto_schema(
        responses={
            200: openapi.Response("Response", SocketSerializer()),
            404: openapi.Response("Not found"),
        },
        operation_id="retrieve-channel-socket-name",
    )
    @action(
        methods=["GET"],
        detail=False,
    )
    def get_channel_socket_name(self, request, org_id, channel_id):
        """
        Retrieve Centrifugo socket channel name based on organisation and channel IDs

        ```bash
        curl -X GET "{{baseUrl}}/v1/{{org_id}}/channels/{{channel_id}}/socket/" -H  "accept: application/json"
        ```
        """
        channel = ChannelMemberViewset.retrieve_channel(request, org_id, channel_id)

        if channel:
            data = {
                "socket_name": build_room_name(org_id, channel_id),
                "channel_id": channel_id,
            }

            serializer = SocketSerializer(data=data)
            serializer.is_valid(raise_exception=True)
            return JsonResponse(serializer.data, status=status.HTTP_200_OK)
        else:
            return JsonResponse(
                {"error": "Channel not found"}, status=status.HTTP_404_NOT_FOUND
            )


channel_list_create_view = ChannelViewset.as_view(
    {
        "get": "channel_all",
        "post": "channels",
    }
)

channel_retrieve_update_delete_view = ChannelViewset.as_view(
    {"get": "channel_retrieve", "put": "channel_update", "delete": "channel_delete"}
)

channel_media_all_view = ChannelViewset.as_view(
    {
        "get": "channel_media_all",
    }
)

user_channel_list = ChannelViewset.as_view(
    {
        "get": "user_channel_retrieve",
    }
)

channel_socket_view = ChannelViewset.as_view({"get": "get_channel_socket_name"})
starred_channel_view = ChannelViewset.as_view({"put": "star_channel"})

class ChannelMemberViewset(ViewSet):
    def validate_name(self, name):
        return name

    @staticmethod
    def retrieve_channel(request, org_id, channel_id):
        """
        This method retrieves a channel's data
        from zc-core
        """
        data = {"_id": channel_id}
        result = Request.get(org_id, "channel", data) or {}
        if result.__contains__("_id") and isinstance(result, dict):
            return result
        return {}

    @swagger_auto_schema(
        responses={
            200: openapi.Response("Response", NotificationsSettingSerializer),
            404: openapi.Response("Not Found"),
        },
        operation_id="retrieve-user-notifications",
    )
    @action(
        methods=["GET"],
        detail=False,
    )
    def retrieve_notification(self, request, org_id, channel_id, member_id):
        """Retrieve user notification preferences for channel

        bash
        curl -X GET "{{baseUrl}}/v1/{{org_id}}/channels/{{channel_id}}/members/{{member_id}}/notifications/" -H  "accept: application/json"

        """  # noqa
        channel = self.retrieve_channel(request, org_id, channel_id)
        if channel.__contains__("_id"):
            user_data = channel["users"].get(member_id)
            if user_data:
                serializer = UserSerializer(data=user_data)
                serializer.is_valid(raise_exception=True)

                # an empty field will be returned for users that have not
                # changed their settings.
                FACTORY_SETTINGS = {
                    "web": "nothing",
                    "mobile": "mentions",
                    "same_for_mobile": False,
                    "mute": False,
                }

                settings = serializer.data.get("notifications", FACTORY_SETTINGS)
                return Response(settings, status=status.HTTP_200_OK)

            return Response(
                {"error": "member not found"}, status=status.HTTP_404_NOT_FOUND
            )
        return Response(
            {"error": "channel not found"}, status=status.HTTP_404_NOT_FOUND
        )

    @swagger_auto_schema(
        request_body=NotificationsSettingSerializer,
        responses={
            200: openapi.Response(
                "Response",
                NotificationsSettingSerializer,
            )
        },
        operation_id="update-user-notifications",
    )
    @action(
        methods=["PUT"],
        detail=False,
    )
    def update_notification(self, request, org_id, channel_id, member_id):
        """Update user notification preferences for a channel

        bash
        curl -X PUT "{{baseUrl}}v1/{{org_id}}/channels/{{channel_id}}/members/{{member_id}}/notifications/"
        -H  "accept: application/json"
        -H  "Content-Type: application/json"
        -d "{
                \"web\": \"all\",
                \"mobile\": \"all\",
                \"same_for_mobile\": true,
                \"mute\": true
            }"

        """

        channel = self.retrieve_channel(request, org_id, channel_id)
        if channel.__contains__("_id"):
            user_data = channel["users"].get(member_id)

            if user_data:
                serializer = NotificationsSettingSerializer(data=request.data)
                serializer.is_valid(raise_exception=True)

                # by default, users do not have a settings field
                # whether or not this user has a settings field,
                # make an update with the new settings
                notification_settings = dict(serializer.data)
                user_data.setdefault("notifications", {}).update(notification_settings)

                # push the updated user details to the channel object
                channel["users"].update({f"{member_id}": user_data})

                # remove channel id to avoid changing it
                channel.pop("_id", None)

                payload = {"users": channel["users"]}
                result = Request.put(
                    org_id, "channel", payload=payload, object_id=channel_id
                )

                if result:
                    if isinstance(result, dict):
                        data = (
                            notification_settings if not result.get("error") else result
                        )
                        status_code = (
                            status.HTTP_201_CREATED
                            if not result.get("error")
                            else status.HTTP_400_BAD_REQUEST
                        )

                        return Response(data, status=status_code)
                    else:
                        return Response(result, status=result.status_code)

            return Response(
                {"error": "member not found"}, status=status.HTTP_404_NOT_FOUND
            )
        return Response(
            {"error": "channel not found"}, status=status.HTTP_404_NOT_FOUND
        )

    @swagger_auto_schema(
        request_body=UserSerializer,
        responses={
            201: openapi.Response("Response", UserSerializer),
            400: openapi.Response("Error Response"),
            404: openapi.Response("Collection Not Found"),
        },
        operation_id="add-channel-members",
    )
    @action(
        methods=["POST"],
        detail=False,
    )
    def add_member(self, request, org_id, channel_id):
        """
        This method adds one or more users to a channel

        A JOIN event is published to Centrifugo when users are added to the channel

        **Add one user**
        ```bash
        curl -X POST "{{baseUrl}}/v1/{{org_id}}/channels/{{channel_id}}/members/"
        -H  "accept: application/json"
        -H  "Content-Type: application/json"
        -d "{\"_id\": \"string\",
            \"role_id\": \"string\",
            \"is_admin\": false,
            \"notifications\": {
                 \"web\": \"nothing\",
                 \"mobile\": \"mentions\",
                 \"same_for_mobile\": true,
                 \"mute\": false
                }
            }"
        ```

        **Add multiple users**

        ```bash
        curl -X POST "{{baseUrl}}/v1/{{org_id}}/channels/{{channel_id}}/members/"
        -H  "accept: application/json"
        -H  "Content-Type: application/json"
        -d "[
                {\"_id\": \"string\",
                \"role_id\": \"string\",
                \"is_admin\": false,
                \"notifications\": {
                    \"web\": \"nothing\",
                    \"mobile\": \"mentions\",
                    \"same_for_mobile\": true,
                    \"mute\": false
                    }
                },
                {\"_id\": \"string\",
                \"role_id\": \"string\",
                \"is_admin\": false,
                \"notifications\": {
                    \"web\": \"nothing\",
                    \"mobile\": \"mentions\",
                    \"same_for_mobile\": true,
                    \"mute\": false
                    }
                },
                {\"_id\": \"string\",
                \"role_id\": \"string\",
                \"is_admin\": false,
                \"notifications\": {
                    \"web\": \"nothing\",
                    \"mobile\": \"mentions\",
                    \"same_for_mobile\": true,
                    \"mute\": false
                    }
                },
                ...
            ]"
        ```

        """
        # get the channel from zc-core
        channel = self.retrieve_channel(request, org_id, channel_id)

        if channel.__contains__("_id"):

            output = None

            # if multiple users are been added
            if isinstance(request.data, list):
                serializer = UserSerializer(data=request.data, many=True)
                serializer.is_valid(raise_exception=True)
                user_list = serializer.initial_data

                # add all users not in group
                for user in user_list:
                    if channel["users"].get(user["_id"]):
                        user_list.pop(user)
                    else:
                        channel["users"].update({f"{user['_id']}": user})

                output = user_list

            else:
                user_id = request.data.get("_id")
                user_data = channel["users"].get(user_id)

                if not user_data:
                    serializer = UserSerializer(data=request.data)
                    serializer.is_valid(raise_exception=True)
                    user_data = serializer.data

                    # add user to the channel
                    channel["users"].update({f"{user_data['_id']}": serializer.data})

                    output = user_data
                else:
                    return Response(user_data, status=status.HTTP_200_OK)

            # remove channel ID to avoid changing it
            channel_id = channel.pop("_id", None)

            # only update user dict
            payload = {"users": channel["users"]}

            result = Request.put(
                org_id, "channel", payload=payload, object_id=channel_id
            )

            if isinstance(result, dict):
                if not result.get("error"):
                    if isinstance(output, dict):
                        # when only one user is added
                        request_finished.send(
                            sender=self.__class__,
                            dispatch_uid="JoinedChannelSignal",
                            org_id=org_id,
                            channel_id=channel_id,
                            user=output,
                        )
                    
                        try:
                            request_finished.send(
                                sender=None,
                                dispatch_uid="UpdateSidebarSignal",
                                org_id=org_id,
                                user_id=user.get("_id"),
                            )
                        except:
                            pass

                    else:
                        # when output is a list multiple users where added
                        request_finished.send(
                            sender=self.__class__,
                            dispatch_uid="JoinedChannelSignal",
                            org_id=org_id,
                            channel_id=channel_id,
                            added_by="logged-in-user_id",
                            added=output,
                        )
                    return Response(output, status=status.HTTP_201_CREATED)
                else:
                    return Response(
                        result.get("error"), status=status.HTTP_400_BAD_REQUEST
                    )
            else:
                return Response(result, status=result.status_code)
        return Response(
            {"error": "channel not found"}, status=status.HTTP_404_NOT_FOUND
        )

    @swagger_auto_schema(
        request_body=UserSerializer,
        responses={
            201: openapi.Response("Response", UserSerializer),
            404: openapi.Response("Collection Not Found"),
        },
        operation_id="channel-member-can-input",
    )
    @action(
        methods=["POST"],
        detail=False,
    )
    def can_input(self, request, org_id, channel_id):
        """Check if input is enabled for users

        This checks if a user input should be disabled or enabled, i.e \
        should users be able to send messages in the channel or not.

        (incomplete doc)

        ```bash
        curl -X POST "{{baseUrl}}/api/v1/{{org_id}}/channels/{{channel_id}}/members/can_input/"
        -H  "accept: application/json"
        -H  "Content-Type: application/json"
        -d "{
                \"_id\": \"string\",
                \"role_id\": \"string\",
                \"is_admin\": false,
                \"notifications\": { }
            }"
        ```
        """
        # get the channel from zc-core
        channel = self.retrieve_channel(request, org_id, channel_id)

        if channel.__contains__("_id"):
            if channel["allow_members_input"] is True:
                can_input = True
                return Response(can_input, status=status.HTTP_200_OK)
            else:
                user_id = request.data.get("_id")
                user_data = channel["users"].get(user_id)

                if user_data:
                    # Check if user is an admin
                    if user_data.is_admin:
                        can_input = True
                        return Response(can_input, status=status.HTTP_200_OK)
                    else:
                        can_input = False
                        return Response(can_input, status=status.HTTP_200_OK)
                else:
                    return Response(
                        {"error": "channel not found"}, status=status.HTTP_404_NOT_FOUND
                    )
        return Response(
            {"error": "channel not found"}, status=status.HTTP_404_NOT_FOUND
        )

    @swagger_auto_schema(
        operation_id="list-channel-members",
        responses={
            200: openapi.Response("Response", UserSerializer(many=True)),
            404: openapi.Response("Not Found"),
        },
    )
    @action(
        methods=["GET"],
        detail=False,
    )
    def list_members(self, request, org_id, channel_id):
        """
        This method gets all members for a
        channel identified by ID

        ```bash
        curl -X GET "{{baseUrl}}/v1/{{org_id}}/channels/{{channel_id}}/members/" -H  "accept: application/json"
        ```
        """

        # get the channel from zc-core
        channel = self.retrieve_channel(request, org_id, channel_id)

        if channel.__contains__("_id"):
            users = list(channel.get("users", {}).values())
            serializer = UserSerializer(data=users, many=True)

            serializer.is_valid(raise_exception=True)
            return Response(serializer.data, status=status.HTTP_200_OK)

        return Response(
            {"error": "Channel not found"}, status=status.HTTP_404_NOT_FOUND
        )

    @swagger_auto_schema(
        responses={
            200: openapi.Response("Response", UserSerializer),
            404: openapi.Response("Not Found"),
        },
        operation_id="retrieve-member-details",
    )
    @action(
        methods=["GET"],
        detail=False,
    )
    def get_member(self, request, org_id, channel_id, member_id):
        """Get details of a channel member

        ```bash
        curl -X GET "{{baseUrl}}/v1/{{org_id}}/channels/{{channel_id}}/members/{{member_id}}/" -H  "accept: application/json"
        ```
        """  # noqa
        channel = self.retrieve_channel(request, org_id, channel_id)

        if channel.__contains__("_id"):

            # checks if the user is a member of the channel
            user_data = channel["users"].get(member_id)

            if user_data:
                serializer = UserSerializer(data=user_data)
                serializer.is_valid(raise_exception=True)
                return Response(serializer.data, status=status.HTTP_200_OK)

            return Response(
                {"error": "member not found"}, status=status.HTTP_404_NOT_FOUND
            )

        return Response(
            {"error": "Channel not found"}, status=status.HTTP_404_NOT_FOUND
        )

    @swagger_auto_schema(
        request_body=UserSerializer,
        responses={
            200: openapi.Response("Response", UserSerializer),
            404: openapi.Response("Not found"),
        },
        operation_id="update-member-details",
    )
    @action(
        methods=["PUT"],
        detail=False,
    )
    def update_member(self, request, org_id, channel_id, member_id):
        """Update channel member details

        ```bash
        curl -X PUT "{{baseUrl}}/v1/{{org_id}}/channels/{{channel_id}}/members/"
        -H  "accept: application/json"
        -H  "Content-Type: application/json"
        -d "{\"_id\": \"string\",
            \"role_id\": \"string\",
            \"is_admin\": false,
            \"notifications\": {
                 \"web\": \"nothing\",
                 \"mobile\": \"mentions\",
                 \"same_for_mobile\": true,
                 \"mute\": false
                }
            }"
        ```
        """
        # get the channel from zc-core
        channel = self.retrieve_channel(request, org_id, channel_id)

        if channel.__contains__("_id"):

            # check if the user is aleady a member of the channel
            user_data = channel["users"].get(member_id)

            if user_data:

                # update the users data
                for key in user_data.keys():
                    if key != "_id":
                        user_data[key] = request.data.get(key, user_data[key])

                serializer = UserSerializer(data=user_data)
                serializer.is_valid(raise_exception=True)

                # add user to the channel
                channel["users"].update({f"{member_id}": serializer.data})

                # remove channel id to avoid changing it
                channel.pop("_id", None)

                payload = {"users": channel["users"]}

                result = Request.put(
                    org_id, "channel", payload=payload, object_id=channel_id
                )

                if result:
                    if isinstance(result, dict):
                        data = user_data if not result.get("error") else result
                        status_code = (
                            status.HTTP_201_CREATED
                            if not result.get("error")
                            else status.HTTP_400_BAD_REQUEST
                        )

                        return Response(data, status=status_code)
                    else:
                        return Response(result, status=result.status_code)

            return Response(
                {"error": "member not found"}, status=status.HTTP_404_NOT_FOUND
            )
        return Response(
            {"error": "Channel not found"}, status=status.HTTP_404_NOT_FOUND
        )

    @swagger_auto_schema(
        responses={
            204: openapi.Response("User removed successfully"),
            404: openapi.Response("Not found"),
        },
        operation_id="delete-member-details",
    )
    @action(
        methods=["DELETE"],
        detail=False,
    )
    def remove_member(self, request, org_id, channel_id, member_id):
        """Remove member from a channel

        ```bash
        curl -X DELETE "{{baseUrl}}/v1/{{org_id}}/channels/{{channel_id}}/members/{{member_id}}/" -H  "accept: application/json"
        ```
        """  # noqa
        channel = self.retrieve_channel(request, org_id, channel_id)

        if channel.__contains__("_id"):

            # check if the user is aleady a member of the channel
            user_data = channel["users"].get(member_id)

            if user_data:
                # Remove  the user from the channel
                del channel["users"][member_id]

                # send signal to centri app to left message centrifugo
                channel_id = channel.pop("_id", None)

                payload = {"users": channel["users"]}

                result = Request.put(
                    org_id, "channel", payload=payload, object_id=channel_id
                )

                if isinstance(result, dict):
                    data = {"msg": "success"} if not result.get("error") else result

                    if not result.get("error"):
                        # when only one user is removed
                        request_finished.send(
                            sender=self.__class__,
                            dispatch_uid="LeftChannelSignal",
                            org_id=org_id,
                            channel_id=channel_id,
                            user=user_data.copy(),
                        )
                        try:
                            request_finished.send(
                                sender=None,
                                dispatch_uid="UpdateSidebarSignal",
                                org_id=org_id,
                                user_id=user_data.get("_id"),
                            )
                        except:
                            pass

                    status_code = (
                        status.HTTP_204_NO_CONTENT
                        if not result.get("error")
                        else status.HTTP_400_BAD_REQUEST
                    )
                    return Response(data, status=status_code)

            return Response(
                {"error": "member not found"}, status=status.HTTP_404_NOT_FOUND
            )
        return Response(
            {"error": "Channel not found"}, status=status.HTTP_404_NOT_FOUND
        )


channel_members_can_input_view = ChannelMemberViewset.as_view(
    {
        "post": "can_input",
    }
)

notification_views = ChannelMemberViewset.as_view(
    {"get": "retrieve_notification", "put": "update_notification"}
)

channel_members_list_create_views = ChannelMemberViewset.as_view(
    {
        "get": "list_members",
        "post": "add_member",
    }
)

channel_members_update_retrieve_views = ChannelMemberViewset.as_view(
    {"get": "get_member", "put": "update_member", "delete": "remove_member"}
)<|MERGE_RESOLUTION|>--- conflicted
+++ resolved
@@ -23,10 +23,6 @@
     SocketSerializer,
     UserChannelGetSerializer,
     UserSerializer,
-<<<<<<< HEAD
-    ChannelStarUpdateSerializer
-=======
->>>>>>> 6c92ae33
 )
 
 # from rest_framework.filters
@@ -266,67 +262,67 @@
             status_code = status.HTTP_200_OK
         return Response(result, status=status_code)
 
-    @swagger_auto_schema(
-        operation_id="star-channel",
-        request_body=ChannelStarUpdateSerializer,
-        responses={
-            200: openapi.Response("Response", ChannelGetSerializer),
-            404: openapi.Response("Error Response", ErrorSerializer),
-        },
-    )
+    # @swagger_auto_schema(
+    #     operation_id="star-channel",
+    #     request_body=ChannelStarUpdateSerializer,
+    #     responses={
+    #         200: openapi.Response("Response", ChannelGetSerializer),
+    #         404: openapi.Response("Error Response", ErrorSerializer),
+    #     },
+    # )
     @action(
         methods=["PUT"],
         detail=False,
     )
 
-    def star_channel(self, request, org_id, channel_id):
-        """Star or unstar a channel
-
-        ```bash
-        curl -X PUT "{{baseUrl}}/v1/{{org_id}}/channels/{{channel_id}}/"
-        -H  "accept: application/json"
-        -H  "Content-Type: application/json"
-        -d "{  \"starred\": true | false}"
-        ```
-        """  # noqa
-        serializer = ChannelStarUpdateSerializer(
-            data=request.data, context={"org_id": org_id, "_id": channel_id}
-        )
-        serializer.is_valid(raise_exception=True)
-        payload = serializer.data
-        result = Request.put(org_id, "channel", payload, object_id=channel_id) or {}
-        status_code = status.HTTP_404_NOT_FOUND
-        if (
-            result.__contains__("_id")
-            or isinstance(result, dict)
-            and not result.__contains__("error")
-        ):
-            if result.__contains__("_id"):
-                result.update({"members": len(result["users"].keys())})
-            status_code = status.HTTP_200_OK
-        return Response(result, status=status_code)
-
-
-    @swagger_auto_schema(
-        operation_id="delete-channel",
-        responses={
-            204: openapi.Response("Channel deleted successfully"),
-            404: openapi.Response("Not found"),
-        },
-        manual_parameters=[
-            openapi.Parameter(
-                "user_id",
-                openapi.IN_QUERY,
-                description="User ID (owner of message)",
-                required=True,
-                type=openapi.TYPE_STRING,
-            )
-        ],
-    )
-    @action(
-        methods=["DELETE"],
-        detail=False,
-    )
+    # def star_channel(self, request, org_id, channel_id):
+    #     """Star or unstar a channel
+
+    #     ```bash
+    #     curl -X PUT "{{baseUrl}}/v1/{{org_id}}/channels/{{channel_id}}/"
+    #     -H  "accept: application/json"
+    #     -H  "Content-Type: application/json"
+    #     -d "{  \"starred\": true | false}"
+    #     ```
+    #     """  # noqa
+    #     serializer = ChannelStarUpdateSerializer(
+    #         data=request.data, context={"org_id": org_id, "_id": channel_id}
+    #     )
+    #     serializer.is_valid(raise_exception=True)
+    #     payload = serializer.data
+    #     result = Request.put(org_id, "channel", payload, object_id=channel_id) or {}
+    #     status_code = status.HTTP_404_NOT_FOUND
+    #     if (
+    #         result.__contains__("_id")
+    #         or isinstance(result, dict)
+    #         and not result.__contains__("error")
+    #     ):
+    #         if result.__contains__("_id"):
+    #             result.update({"members": len(result["users"].keys())})
+    #         status_code = status.HTTP_200_OK
+    #     return Response(result, status=status_code)
+
+
+    # @swagger_auto_schema(
+    #     operation_id="delete-channel",
+    #     responses={
+    #         204: openapi.Response("Channel deleted successfully"),
+    #         404: openapi.Response("Not found"),
+    #     },
+    #     manual_parameters=[
+    #         openapi.Parameter(
+    #             "user_id",
+    #             openapi.IN_QUERY,
+    #             description="User ID (owner of message)",
+    #             required=True,
+    #             type=openapi.TYPE_STRING,
+    #         )
+    #     ],
+    # )
+    # @action(
+    #     methods=["DELETE"],
+    #     detail=False,
+    # )
 
     def channel_delete(self, request, org_id, channel_id):
         """Delete a channel
@@ -888,8 +884,14 @@
             user_data = channel["users"].get(member_id)
 
             if user_data:
+                # update the users data
+                for key in user_data.keys():
+                    if key != "_id":
+                        user_data[key] = request.data.get(key, user_data[key])
+
                 serializer = UserSerializer(data=user_data)
                 serializer.is_valid(raise_exception=True)
+
                 return Response(serializer.data, status=status.HTTP_200_OK)
 
             return Response(

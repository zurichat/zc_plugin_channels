--- conflicted
+++ resolved
@@ -82,11 +82,8 @@
                         }
                     ]
                 }
-<<<<<<< HEAD
-=======
             ],
         }
->>>>>>> 1bcf03a7
 
         return Response(payload, status=status.HTTP_200_OK)
 
@@ -109,38 +106,7 @@
 
 
 class SearchMessagesAPIView(APIView):
-<<<<<<< HEAD
-	def post(self, request):
-		serializer = SearchMessageQuerySerializer(data=request.data)
-		if serializer.is_valid():
-			value = serializer.validated_data['value']
-			if value != "-":
-				data = find_item_in_data(messages_data, value, "value")
-				response = {
-					"status" :True,
-					"message": "Query results",
-					"data": data
-				}
-				return Response(response, status=status.HTTP_200_OK)
-			else:
-				data = messages_data
-				response = {
-					"status" :True,
-					"message": "Query results",
-					"data": data
-				}
-				return Response(response, status=status.HTTP_200_OK)
-		return Response(serializer.errors)
-	def get(self, request):
-		return Response({"status":True, "message":"Endpoint to search messages, passing '-' will return all messages_data."})
 
-@api_view(['DELETE'])
-def channel_delete(request, channel_id):
-	data = {
-		"message": "Channel deleted successfully."
-	}
-	return Response(data, status=status.HTTP_200_OK)
-=======
     def post(self, request):
         serializer = SearchMessageQuerySerializer(data=request.data)
         if serializer.is_valid():
@@ -166,4 +132,11 @@
     def get(self, request):
         return Response(
             {"status": True, "message": "Endpoint to search messages, passing '-' will return all messages_data."})
->>>>>>> 1bcf03a7
+
+
+@api_view(['DELETE'])
+def channel_delete(request, channel_id):
+    data = {
+      "message": "Channel deleted successfully."
+    }
+    return Response(data, status=status.HTTP_200_OK)
--- conflicted
+++ resolved
@@ -688,18 +688,9 @@
         channel = self.retrieve_channel(request, org_id, channel_id)
 
         if channel.__contains__("_id"):
-<<<<<<< HEAD
             users = list(channel.get("users", {}).values())
             serializer = UserSerializer(data=users, many=True)
-=======
-            # apply filters to user list
-            users = self.filter_objects(
-                list(channel["users"].values()),
-                UserSerializer,
-            )
-
-            serializer = UserSerializer(data=channel["users"], many=True)
->>>>>>> 44ad9a5b
+
             serializer.is_valid(raise_exception=True)
             return Response(serializer.data, status=status.HTTP_200_OK)
 

import json

from django.conf import settings
from drf_yasg.utils import swagger_auto_schema
from rest_framework import generics, permissions, status
from rest_framework.decorators import api_view
from rest_framework.response import Response
from rest_framework.views import APIView

from .serializers import (
    ChannelMessageSerializer,
<<<<<<< HEAD
    ThreadSerializer
=======
    ChannelSerializer,
    SearchMessageQuerySerializer,
    ThreadSerializer,
    ThreadUpdateSerializer,
    ThreadUserRoleSerializer,
>>>>>>> aa1ca76c
)
from .utils import find_item_in_data

# Create your views here.

# Creating mockup data for the messages_data
messages_data = [
    {
        "user_name": "Buka",
        "channel_name": "Backend",
        "value": "Submit all assignments on time",
    },
    {"user_name": "Vuie", "channel_name": "Announcements", "value": "Sign up on time"},
    {
        "user_name": "Marxo",
        "channel_name": "Announcements",
        "value": "Welcome to HNGX8",
    },
]


class GetChannelInfo(APIView):
    """
    Endpoint to get details about a channel
    """

    def get(self, request, pk):
        payload = {
            "id": pk,
            "title": "The Big Bang",
            "description": "This is only a theory",
            "private": False,
            "closed": False,
            "members": [],
            "roles": [],
            "threads": [],
            "chats": [],
            "pinned_chats": [],
        }

        return Response(payload, status=status.HTTP_200_OK)


class GetChannelRoles(APIView):
    """
    Endpoint to get all the roles on a channel
    """

    def get(self, request, pk):
        payload = {
            "id": pk,
            "roles": [
                {
                    "id": 1,
                    "type": "admin",
                    "permissions": [
                        {
                            "id": 1,
                            "description": "User can add other user",
                            "type": "Add-User",
                        }
                    ],
                }
            ],
        }

        return Response(payload, status=status.HTTP_200_OK)


class ThreadUserRoleView(APIView):
    serializer_class = ThreadUserRoleSerializer

    def post(self, request):
        serializer = self.serializer_class(data=request.data)

        if serializer.is_valid():
            role_type = serializer.validated_data.get("role_type")
            message = f"{role_type} was created successfully"
            return Response({"message": message})

        else:
            return Response({"message": "invalidation error"})


@api_view(["POST", "GET"])
def create_channel(request):
    if request.method == "POST":
        serializer = ChannelSerializer(data=request.data)
        if serializer.is_valid():
            response = {
                "status": True,
                "message": "Channel Created",
                "data": serializer.data,
            }
            return Response(response, status=status.HTTP_200_OK)

        return Response(serializer.errors)

    return Response(
        {
            "detail": "//GET// is not allowed, required fields: name, desc, privacy status"
        }
    )


class SearchMessagesAPIView(APIView):
    def post(self, request):
        serializer = SearchMessageQuerySerializer(data=request.data)
        if serializer.is_valid():
            value = serializer.validated_data["value"]
            if value != "-":
                data = find_item_in_data(messages_data, value, "value")
                response = {"status": True, "message": "Query results", "data": data}
                return Response(response, status=status.HTTP_200_OK)
            else:
                data = messages_data
                response = {"status": True, "message": "Query results", "data": data}
                return Response(response, status=status.HTTP_200_OK)
        return Response(serializer.errors)

    def get(self, request):
        return Response(
            {
                "status": True,
                "message": "Endpoint to search messages, passing '-' will return all messages_data.",
            }
        )


class SendMessageInChannel(APIView):
    def post(self, request):
        Serializer = ChannelMessageSerializer(data=request.data)
        response = {
            "status": True,
            "message": "Message successfully sent",
        }
        return Response(response, status=status.HTTP_200_OK)


@api_view(["DELETE"])
def channel_delete(request, channel_id):
    data = {"message": "Channel deleted successfully."}
    return Response(data, status=status.HTTP_200_OK)


class CreateThreadView(generics.CreateAPIView):
    serializer_class = ThreadSerializer
    permission_classes = []

    def perform_create(self, serializer):
        plugin_id = getattr(settings, "PLUGIN_ID", "000000000000000")

        res = serializer.save(
            plugin_id=plugin_id,
            headers=self.request.headers,  # header contains auth-token from user
            collection_name="threads",
            organization_id=self.kwargs.get("organization_id"),
            channel_id=self.kwargs.get("channel_id"),
            save_to="https://api.zuri.chat/data/write/",
        )


class ThreadUserRoleUpdateAPIView(APIView):
    def post(self, request):
        serializer = ThreadUserRoleSerializer(data=request.data)
        if serializer.is_valid():
            response = serializer.data
            return Response(response, status=status.HTTP_200_ok)
        else:
            return Response(
                serializer.errors, status=status.HTTP_500_INTERNAL_SERVER_ERROR
            )


<<<<<<< HEAD
class GetChannelList(APIView):
    def get(self, request, pk=0):
        channels = [
            {"id": pk,
            "title":"Channel title",
            "description":"Channel description",
            "private":['false'],
            "closed":['false'],
            "members": [
                {"id":"user_id",
                        "roles":["id reference to the users role"]
                }
            ],
        },
        ]

        return Response(channels, status=status.HTTP_200_OK)
=======
class ThreadUpdateAPIView(APIView):
    def get(self, request, organization_id, thread_id, channel_id):
        thread = {
            "id": "Matthew",
            "organization_id": "HNG8",
            "channel_id": "slack",
            "title": "Backend Coelho",
            "description": "urgent HNG meeting",
        }
        serializer = ThreadUpdateSerializer(data=thread)
        if serializer.is_valid():
            response = serializer.data
            return Response(response, status=status.HTTP_200_OK)
        return Response(serializer.errors, status=status.HTTP_400_BAD_REQUEST)


class channelUserRoles(APIView):

    """
    Endpoint For UserRoles on A Channel
    """

    def delete(self, request, pk):
        data = {"message": f"Role {pk} has been successfully deleted"}
        return Response(data, status=status.HTTP_204_NO_CONTENT)
>>>>>>> aa1ca76c
<|MERGE_RESOLUTION|>--- conflicted
+++ resolved
@@ -9,15 +9,13 @@
 
 from .serializers import (
     ChannelMessageSerializer,
-<<<<<<< HEAD
-    ThreadSerializer
-=======
+    ThreadSerializer,
     ChannelSerializer,
     SearchMessageQuerySerializer,
     ThreadSerializer,
     ThreadUpdateSerializer,
     ThreadUserRoleSerializer,
->>>>>>> aa1ca76c
+
 )
 from .utils import find_item_in_data
 
@@ -192,7 +190,6 @@
             )
 
 
-<<<<<<< HEAD
 class GetChannelList(APIView):
     def get(self, request, pk=0):
         channels = [
@@ -210,7 +207,7 @@
         ]
 
         return Response(channels, status=status.HTTP_200_OK)
-=======
+
 class ThreadUpdateAPIView(APIView):
     def get(self, request, organization_id, thread_id, channel_id):
         thread = {
@@ -236,4 +233,3 @@
     def delete(self, request, pk):
         data = {"message": f"Role {pk} has been successfully deleted"}
         return Response(data, status=status.HTTP_204_NO_CONTENT)
->>>>>>> aa1ca76c

from django.conf import settings

from rest_framework import generics, status, permissions
from rest_framework.response import Response
from rest_framework.views import APIView
from .serializers import ThreadUserRoleSerializer
from rest_framework.decorators import api_view
from .serializers import (
    ChannelSerializer,
    ChannelMessageSerializer,
    ThreadSerializer
)
from .serializers import SearchMessageQuerySerializer
from .utils import find_item_in_data

import json

# Create your views here.

# Creating mockup data for the messages_data
messages_data = [
    {"user_name": "Buka",
     "channel_name": "Backend",
     "value": "Submit all assignments on time"
     },
    {"user_name": "Vuie",
     "channel_name": "Announcements",
     "value": "Sign up on time"
     },
    {"user_name": "Marxo",
     "channel_name": "Announcements",
     "value": "Welcome to HNGX8"
     }

]


# messages_data = []


class Test(APIView):
    """
    Testing endpoint for channel app
    """

    def get(self, request):
        return Response({"msg": "working"}, status=status.HTTP_200_OK)


class GetChannelInfo(APIView):
    """
    Endpoint to get details about a channel
    """

    def get(self, request, pk):
        payload = {
            "id": pk,
            "title": "The Big Bang",
            "description": "This is only a theory",
            "private": False,
            "closed": False,
            "members": [],
            "roles": [],
            "threads": [],
            "chats": [],
<<<<<<< HEAD
            "pinned_chats": [],
=======
            "pinned_chats": []
>>>>>>> 2d63c4b5
        }

        return Response(payload, status=status.HTTP_200_OK)


<<<<<<< HEAD
class userRoles(APIView):

    """
    Endpoint For UserRoles on A Channel
    """

    def delete(self, request, pk):
        data = {"message": f"Role {pk} has been successfully deleted"}
        return Response(data, status=status.HTTP_204_NO_CONTENT)
=======
class GetChannelRoles(APIView):
    """
    Endpoint to get all the roles on a channel
    """

    def get(self, request, pk):
        payload = {
            "id": pk,
            "roles": [
                {
                    "id": 1,
                    "type": "admin",
                    "permissions": [
                        {
                            "id": 1,
                            "description": "User can add other user",
                            "type": "Add-User"
                        }
                    ]
                }
            ],
        }

        return Response(payload, status=status.HTTP_200_OK)


class ThreadUserRoleView(APIView):
    serializer_class = ThreadUserRoleSerializer

    def post(self, request):
        serializer = self.serializer_class(data=request.data)

        if serializer.is_valid():
            role_type = serializer.validated_data.get("role_type")
            message = f"{role_type} was created successfully"
            return Response({"message": message})

        else:
            return Response({"message": "invalidation error"})
@api_view(['POST', 'GET'])
def create_channel(request):
    if request.method == 'POST':
        serializer = ChannelSerializer(data=request.data)
        if serializer.is_valid():
            response = {
                "status": True,
                "message": "Channel Created",
                "data": serializer.data
            }
            return Response(response, status=status.HTTP_200_OK)

        return Response(serializer.errors)

    return Response({"detail": "//GET// is not allowed, required fields: name, desc, privacy status"})


class SearchMessagesAPIView(APIView):
	
    def post(self, request):
        serializer = SearchMessageQuerySerializer(data=request.data)
        if serializer.is_valid():
            value = serializer.validated_data['value']
            if value != "-":
                data = find_item_in_data(messages_data, value, "value")
                response = {
                    "status": True,
                    "message": "Query results",
                    "data": data
                }
                return Response(response, status=status.HTTP_200_OK)
            else:
                data = messages_data
                response = {
                    "status": True,
                    "message": "Query results",
                    "data": data
                }
                return Response(response, status=status.HTTP_200_OK)
        return Response(serializer.errors)

    def get(self, request):
        return Response(
            {"status": True, "message": "Endpoint to search messages, passing '-' will return all messages_data."})

class SendMessageInChannel(APIView):
    def post(self, request):
        Serializer = ChannelMessageSerializer(data=request.data)
        response = {
            "status": True,
            "message": "Message successfully sent",
        }
        return Response(response, status=status.HTTP_200_OK)

@api_view(['DELETE'])
def channel_delete(request, channel_id):
    data = {
      "message": "Channel deleted successfully."
    }
    return Response(data, status=status.HTTP_200_OK)


class CreateThreadView(generics.CreateAPIView):
    serializer_class = ThreadSerializer
    permission_classes = []

    def perform_create(self, serializer):
        plugin_id = getattr(settings, "PLUGIN_ID", "000000000000000")

        res = serializer.save(
            plugin_id=plugin_id,
            headers=self.request.headers,  # header contains auth-token from user
            collection_name="threads",
            organization_id=self.kwargs.get("organization_id"),
            channel_id=self.kwargs.get("channel_id"),
            save_to="https://api.zuri.chat/data/write/",
        )

class ThreadUserRoleUpdateAPIView(APIView):
	def post (self, request):
		serializer = ThreadUserRoleSerializer(data=request.data)
		if serializer.is_valid():
			response = serializer.data
			return Response(response, status=status.HTTP_200_ok)
		else:
			return Response(serializer.errors, status=status.HTTP_500_INTERNAL_SERVER_ERROR)
>>>>>>> 2d63c4b5
<|MERGE_RESOLUTION|>--- conflicted
+++ resolved
@@ -63,27 +63,12 @@
             "roles": [],
             "threads": [],
             "chats": [],
-<<<<<<< HEAD
-            "pinned_chats": [],
-=======
             "pinned_chats": []
->>>>>>> 2d63c4b5
         }
 
         return Response(payload, status=status.HTTP_200_OK)
 
 
-<<<<<<< HEAD
-class userRoles(APIView):
-
-    """
-    Endpoint For UserRoles on A Channel
-    """
-
-    def delete(self, request, pk):
-        data = {"message": f"Role {pk} has been successfully deleted"}
-        return Response(data, status=status.HTTP_204_NO_CONTENT)
-=======
 class GetChannelRoles(APIView):
     """
     Endpoint to get all the roles on a channel
@@ -108,6 +93,7 @@
         }
 
         return Response(payload, status=status.HTTP_200_OK)
+
 
 
 class ThreadUserRoleView(APIView):
@@ -209,4 +195,13 @@
 			return Response(response, status=status.HTTP_200_ok)
 		else:
 			return Response(serializer.errors, status=status.HTTP_500_INTERNAL_SERVER_ERROR)
->>>>>>> 2d63c4b5
+
+class channelUserRoles(APIView):
+
+    """
+    Endpoint For UserRoles on A Channel
+    """
+
+    def delete(self, request, pk):
+        data = {"message": f"Role {pk} has been successfully deleted"}
+        return Response(data, status=status.HTTP_204_NO_CONTENT)
--- conflicted
+++ resolved
@@ -284,11 +284,7 @@
         This method retrieves a channel's data
         from zc-core
         """
-<<<<<<< HEAD
         data = {"_id": channel_id}
-=======
-        data = {"_id": [channel_id]}
->>>>>>> 3b81eb84
         result = Request.get(org_id, "channel", data) or {}
         if result.__contains__("_id") or isinstance(result, dict):
             if result:

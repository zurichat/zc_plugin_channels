from apps.centri.helperfuncs import build_room_name
from apps.utils.serializers import ErrorSerializer
from apps.centri.signals.async_signal import request_finished
<<<<<<< HEAD
=======
from django.http.response import JsonResponse
>>>>>>> 02bad158
from django.utils.timezone import datetime
from drf_yasg import openapi
from drf_yasg.utils import swagger_auto_schema
from rest_framework import status, throttling
from rest_framework.decorators import action, api_view, throttle_classes
from apps.channels.custome_response import Response
from rest_framework.viewsets import ViewSet


from channel_plugin.utils.customexceptions import ThrottledViewSet
from channel_plugin.utils.customrequest import (
    Request,
    find_match_in_db,
    manage_channel_permissions,
    AsyncRequest,
)

from channel_plugin.utils.wrappers import OrderMixin
<<<<<<< HEAD
from channel_plugin.utils.mixins import AsycViewMixin
=======
from channel_plugin.utils.decorators import to_async
>>>>>>> 02bad158

from .serializers import (  # SearchMessageQuerySerializer,
    ChannelAllFilesSerializer,
    ChannelGetSerializer,
    ChannelSerializer,
    ChannelUpdateSerializer,
    NotificationsSettingSerializer,
    SocketSerializer,
    UserChannelGetSerializer,
    UserSerializer,
    RoomSerializer
)


# Create your views here.

<<<<<<< HEAD
class ChannelViewset(AsycViewMixin, ThrottledViewSet, OrderMixin):
=======
class ChannelViewset(ThrottledViewSet, OrderMixin):
>>>>>>> 02bad158

    OrderingFields = {"members": int, "created_on": datetime.fromisoformat}

    @swagger_auto_schema(
        operation_id="create-channel",
        request_body=ChannelSerializer,
        responses={
            201: openapi.Response("Response", ChannelUpdateSerializer),
            404: openapi.Response("Error Response", ErrorSerializer),
        },
    )
    @throttle_classes([throttling.AnonRateThrottle])
    @action(
        methods=["POST"],
        detail=False,
    )
<<<<<<< HEAD
=======
    @to_async
>>>>>>> 02bad158
    async def channels(self, request, org_id):

        """
        This creates a channel for a
        particular organization identified by ID and creates corresponding Centrifugo room
        ```bash
        curl -X POST "{baseUrl}/v1/{org_id}/channels/"
        -H  "accept: application/json"
        -H  "Content-Type: application/json"
        -d "{  \"name\": \"channel name\",  \"owner\": \"member_id\", \"description\": \"channel description\",  \"private\": false, \"default\":false,  \"topic\": \"channel topic\"}"
        ```
        """  # noqa

        serializer = ChannelSerializer(data=request.data, context={"org_id": org_id})
        serializer.is_valid(raise_exception=True)
        channel = serializer.data.get("channel")
        result = await channel.create(org_id)
        status_code = status.HTTP_404_NOT_FOUND
        if result.__contains__("_id"):
            result.update({"members": len(result["users"].keys())})
            await request_finished.send(
                sender=None,
                dispatch_uid="UpdateSidebarSignal",
                org_id=org_id,
                user_id=result.get("owner"),
            )
            status_code = status.HTTP_201_CREATED
        return Response(result, status=status_code, request=request, view=self)


    @swagger_auto_schema(
        operation_id="create-room",
        request_body=RoomSerializer,
        responses={
            201: openapi.Response("Response", RoomSerializer),
            404: openapi.Response("Error Response", ErrorSerializer),
        },
    )
    @throttle_classes([throttling.AnonRateThrottle])
    @action(
        methods=["POST"],
        detail=False,
    )
<<<<<<< HEAD
=======
    @to_async
>>>>>>> 02bad158
    async def create_room(self, request, org_id=None):
        serializer = RoomSerializer(data=request.data)
        serializer.is_valid(raise_exception=True)
        channel_serializer = serializer.convert_to_channel_serializer()
        channel_serializer.is_valid()
        channel = channel_serializer.data.get("channel")
        result = await channel.create(serializer.data.get("ord_id"))
        status_code = status.HTTP_404_NOT_FOUND

        if result.__contains__("_id"):
            await request_finished.send(
                sender=None,
                dispatch_uid="UpdateSidebarSignal",
                org_id=channel_serializer.data.get("ord_id"),
                user_id=result.get("owner"),
            )
            status_code = status.HTTP_201_CREATED
            return Response(serializer.data, status=status_code)
        else:
            return Response(result, status=status_code, request=request, view=self)

    @swagger_auto_schema(
        operation_id="retrieve-channels",
        responses={
            200: openapi.Response("Response", ChannelGetSerializer(many=True)),
            404: openapi.Response("Error Response", ErrorSerializer),
        },
        manual_parameters=[
            openapi.Parameter(
                "order_by",
                openapi.IN_QUERY,
                description="property to use for payload ordering",
                required=False,
                type=openapi.TYPE_STRING,
            ),
            openapi.Parameter(
                "ascending",
                openapi.IN_QUERY,
                description="direction to order payload ",
                required=False,
                type=openapi.TYPE_BOOLEAN,
            ),
        ],
    )
    @action(methods=["GET"], detail=False)
<<<<<<< HEAD
=======
    @to_async
>>>>>>> 02bad158
    async def channel_all(self, request, org_id):
        """Get all channels in the organization
        ```bash
        curl -X GET "{baseUrl}/v1/{org_id}/channels/" -H  "accept: application/json"
        ```
        """
        data = {}
        data.update(self._clean_query_params(request))
        result = await AsyncRequest.get(org_id, "channel", data) or []
        status_code = status.HTTP_404_NOT_FOUND
        if isinstance(result, list):
            if result:
                for i, channel in enumerate(result):
                    result[i].update({"members": len(channel["users"].keys())})
                result = self.perform_ordering(request, result)
            status_code = status.HTTP_200_OK
        # return Response(result, status=status_code)
        return Response(result, status=status_code, request=request, view=self)

    @swagger_auto_schema(
        responses={
            200: openapi.Response("Response", ChannelAllFilesSerializer),
            404: openapi.Response("Error Response", ErrorSerializer),
        },
        operation_id="list-all-channel-files",
    )
    @action(methods=["GET"], detail=False)
<<<<<<< HEAD
=======
    @to_async
>>>>>>> 02bad158
    async def channel_media_all(self, request, org_id, channel_id):
        """Retrieve all files in channel
        This endpoint retrieves a list of URLs for files/media that have been sen sent in a channel.
        Response is split into `channelmessage` and `thread` objects
        ```bash
        curl -X GET "{{baseUrl}}/v1/{{org_id}}/channels/{{channel_id}}/files/" -H  "accept: application/json"
        ```
        """
        data = {"channel_id": channel_id, "has_files": "yes", "type": "message"}
        data.update(dict(request.query_params))
        result = {}
        flag = 0
        result_message = await AsyncRequest.get(org_id, "channelmessage", data) or []
        result_thread = await AsyncRequest.get(org_id, "thread", data)
        status_code = status.HTTP_404_NOT_FOUND
        if isinstance(result_message, list) or isinstance(result_thread, list):
            message_response = []
            thread_response = []
            if result_message:
                for i in result_message:
                    message_response.append(
                        {
                            "timestamp": i["timestamp"],
                            "files": i["files"],
                            "message_id": i["_id"],
                            "user_id": i["user_id"],
                        }
                    )
                    flag = 1
            if result_thread:
                for i in result_thread:
                    thread_response.append(
                        {
                            "timestamp": i["timestamp"],
                            "files": i["files"],
                            "message_id": i["_id"],
                            "user_id": i["user_id"],
                        }
                    )
                    flag = 1
            result.update(
                {
                    "message": "Successfully Retrieved"
                    if flag == 1
                    else "There are no files in this channel",
                    "channelfiles": message_response
                    if isinstance(message_response, list)
                    else [],
                    "threadfiles": thread_response
                    if isinstance(thread_response, list)
                    else [],
                }
            )
            status_code = status.HTTP_200_OK
        return Response(result, status=status_code, request=request, view=self)

    @swagger_auto_schema(
        operation_id="retrieve-channel-details",
        responses={
            200: openapi.Response("Response", ChannelGetSerializer),
            404: openapi.Response("Error Response", ErrorSerializer),
        },
    )
    @action(
        methods=["GET"],
        detail=False,
    )
<<<<<<< HEAD
=======
    @to_async
>>>>>>> 02bad158
    async def channel_retrieve(self, request, org_id, channel_id):
        """Get channel details
        ```bash
        curl -X GET "{{baseUrl}}/v1/{{org_id}}/channels/{{channel_id}}/" -H  "accept: application/json"
        ```
        """
        data = {"_id": channel_id}
        result = await AsyncRequest.get(org_id, "channel", data) or {}
        status_code = status.HTTP_404_NOT_FOUND
        if result.__contains__("_id") or isinstance(result, dict):
            if result.__contains__("_id"):
                result.update({"members": len(result["users"].keys())})
            status_code = status.HTTP_200_OK
        return Response(result, status=status_code, request=request, view=self)

    @swagger_auto_schema(
        operation_id="update-channel-details",
        request_body=ChannelUpdateSerializer,
        responses={
            200: openapi.Response("Response", ChannelGetSerializer),
            404: openapi.Response("Error Response", ErrorSerializer),
        },
    )
    @action(
        methods=["PUT"],
        detail=False,
    )
<<<<<<< HEAD
=======
    @to_async
>>>>>>> 02bad158
    async def channel_update(self, request, org_id, channel_id):
        """Update channel details
        ```bash
        curl -X PUT "{{baseUrl}}/v1/{{org_id}}/channels/{{channel_id}}/"
        -H  "accept: application/json"
        -H  "Content-Type: application/json"
        -d "{  \"name\": \"channel name\",  \"description\": \"channel description\",  \"private\": false,  \"archived\": false,  \"topic\": \"channel topic\",  \"starred\": false}"
        ```
        """  # noqa
        serializer = ChannelUpdateSerializer(
            data=request.data, context={"org_id": org_id, "_id": channel_id}
        )
        serializer.is_valid(raise_exception=True)
        payload = serializer.data.get("channel")
        result = await AsyncRequest.put(org_id, "channel", payload, object_id=channel_id) or {}
        status_code = status.HTTP_404_NOT_FOUND
        if (
            result.__contains__("_id")
            or isinstance(result, dict)
            and not result.__contains__("error")
        ):
            if result.__contains__("_id"):
                result.update({"members": len(result["users"].keys())})
            status_code = status.HTTP_200_OK
        return Response(result, status=status_code, request=request, view=self)

    @swagger_auto_schema(
        operation_id="delete-channel",
        responses={
            204: openapi.Response("Channel deleted successfully"),
            404: openapi.Response("Not found"),
        },
        manual_parameters=[
            openapi.Parameter(
                "user_id",
                openapi.IN_QUERY,
                description="User ID (owner of message)",
                required=True,
                type=openapi.TYPE_STRING,
            )
        ],
    )
    @action(
        methods=["DELETE"],
        detail=False,
    )
<<<<<<< HEAD
=======
    @to_async
>>>>>>> 02bad158
    async def channel_delete(self, request, org_id, channel_id):
        """Delete a channel
        This endpoint deletes a channel and its related objects: messages, roles and threads
        ```bash
        curl -X DELETE "{{baseUrl}}/v1/{{org_id}}/channels/{{channel_id}}/" -H  "accept: application/json"
        ```
        """
        result = await AsyncRequest.delete(org_id, "channel", object_id=channel_id)

        # delete relationships
        if result.get("status") == 200:
            await request_finished.send(
                sender=None,
                dispatch_uid="UpdateSidebarSignal",
                org_id=org_id,
                user_id=request.query_params.get("user_id", None),
            )

            if result.get("data", {}).get("deleted_count") > 0:
                await AsyncRequest.delete(
                    org_id, "channelmessage", data_filter={"channel_id": channel_id}
                )
                await AsyncRequest.delete(org_id, "thread", data_filter={"channel_id": channel_id})
                await AsyncRequest.delete(org_id, "role", data_filter={"channel_id": channel_id})

        return Response(status=status.HTTP_204_NO_CONTENT, request=request, view=self)

    @swagger_auto_schema(
        operation_id="retrieve-user-channels",
        responses={
            200: openapi.Response("Response", UserChannelGetSerializer(many=True)),
            204: openapi.Response("User does not belong to any channel"),
            400: openapi.Response("Not found", ErrorSerializer),
        },
    )
    @action(methods=["GET"], detail=False)
<<<<<<< HEAD
=======
    @to_async
>>>>>>> 02bad158
    async def user_channel_retrieve(self, request, org_id, user_id):
        """Retrieve list of channels a user belongs to
        ```bash
        curl -X GET "{{baseUrl}}/v1/{{org_id}}/channels/users/{{user_id}}/" -H  "accept: application/json"
        ```
        """
        data = {}
        data.update(dict(request.query_params))
        response = await AsyncRequest.get(org_id, "channel", data) or []
        result = []
        status_code = status.HTTP_400_BAD_REQUEST
        if isinstance(response, list):
            status_code = (
                status.HTTP_200_OK if len(response) > 0 else status.HTTP_204_NO_CONTENT
            )
            result = list(
                map(
                    lambda item: {
                        "_id": item.get("_id"),
                        "name": item.get("name"),
                        "description": item.get("description"),
                    },
                    list(
                        filter(
                            lambda item: user_id in item.get("users", {}).keys(),
                            response,
                        )
                    ),
                )
            )

        return Response(result, status=status_code, request=request, view=self)

    @swagger_auto_schema(
        responses={
            200: openapi.Response("Response", SocketSerializer()),
            404: openapi.Response("Not found"),
        },
        operation_id="retrieve-channel-socket-name",
    )
    @action(
        methods=["GET"],
        detail=False,
    )
<<<<<<< HEAD
=======
    @to_async
>>>>>>> 02bad158
    async def get_channel_socket_name(self, request, org_id, channel_id):
        """
        Retrieve Centrifugo socket channel name based on organisation and channel IDs
        ```bash
        curl -X GET "{{baseUrl}}/v1/{{org_id}}/channels/{{channel_id}}/socket/" -H  "accept: application/json"
        ```
        """
        channel = await ChannelMemberViewset.retrieve_channel(request, org_id, channel_id)
        data = {
            "socket_name": build_room_name(org_id, channel_id),
            "channel_id": channel_id,
        }
        if channel:
            serializer = SocketSerializer(data=data)
            serializer.is_valid(raise_exception=True)
            return Response(serializer.data, status=status.HTTP_200_OK, request=request, view=self)
        else:
            return Response(
                {"error": "Channel not found"}, status=status.HTTP_404_NOT_FOUND
            , request=request, view=self)


channel_list_create_view = ChannelViewset.as_view(
    {
        "get": "channel_all",
        "post": "channels",
    }
)

create_room_view = ChannelViewset.as_view({"post": "create_room"})

channel_retrieve_update_delete_view = ChannelViewset.as_view(
    {"get": "channel_retrieve", "put": "channel_update", "delete": "channel_delete"}
)

channel_media_all_view = ChannelViewset.as_view(
    {
        "get": "channel_media_all",
    }
)

user_channel_list = ChannelViewset.as_view(
    {
        "get": "user_channel_retrieve",
    }
)

channel_socket_view = ChannelViewset.as_view({"get": "get_channel_socket_name"})


class ChannelMemberViewset(AsycViewMixin, ViewSet):
    def validate_name(self, name):
        return name

    @staticmethod
    async def retrieve_channel(request, org_id, channel_id):
        """
        This method retrieves a channel's data
        from zc-core
        """
        data = {"_id": channel_id}
        result = await AsyncRequest.get(org_id, "channel", data) or {}
        if result.__contains__("_id") and isinstance(result, dict):
            return result
        return {}

    @swagger_auto_schema(
        responses={
            200: openapi.Response("Response", NotificationsSettingSerializer),
            404: openapi.Response("Not Found"),
        },
        operation_id="retrieve-user-notifications",
    )
    @action(
        methods=["GET"],
        detail=False,
    )
<<<<<<< HEAD
=======
    @to_async
>>>>>>> 02bad158
    async def retrieve_notification(self, request, org_id, channel_id, member_id):
        """Retrieve user notification preferences for channel
        bash
        curl -X GET "{{baseUrl}}/v1/{{org_id}}/channels/{{channel_id}}/members/{{member_id}}/notifications/" -H  "accept: application/json"
        """  # noqa
        channel = await self.retrieve_channel(request, org_id, channel_id)
        if channel.__contains__("_id"):
            user_data = channel["users"].get(member_id)
            if user_data:
                serializer = UserSerializer(data=user_data)
                serializer.is_valid(raise_exception=True)

                # an empty field will be returned for users that have not
                # changed their settings.
                FACTORY_SETTINGS = {
                    "web": "nothing",
                    "mobile": "mentions",
                    "same_for_mobile": False,
                    "mute": False,
                }

                settings = serializer.data.get("notifications", FACTORY_SETTINGS)
                return Response(settings, status=status.HTTP_200_OK, request=request, view=self)

            return Response(
                {"error": "member not found"},
                status=status.HTTP_404_NOT_FOUND, 
                request=request, 
                view=self
            )
        return Response(
            {"error": "channel not found"}, 
            status=status.HTTP_404_NOT_FOUND,
            request=request,
            view=self
        )

    @swagger_auto_schema(
        request_body=NotificationsSettingSerializer,
        responses={
            200: openapi.Response(
                "Response",
                NotificationsSettingSerializer,
            )
        },
        operation_id="update-user-notifications",
    )
    @action(
        methods=["PUT"],
        detail=False,
    )
<<<<<<< HEAD
=======
    @to_async
>>>>>>> 02bad158
    async def update_notification(self, request, org_id, channel_id, member_id):
        """Update user notification preferences for a channel
        bash
        curl -X PUT "{{baseUrl}}v1/{{org_id}}/channels/{{channel_id}}/members/{{member_id}}/notifications/"
        -H  "accept: application/json"
        -H  "Content-Type: application/json"
        -d "{
                \"web\": \"all\",
                \"mobile\": \"all\",
                \"same_for_mobile\": true,
                \"mute\": true
            }"
        """

        channel = await self.retrieve_channel(request, org_id, channel_id)
        if channel.__contains__("_id"):
            user_data = channel["users"].get(member_id)

            if user_data:
                serializer = NotificationsSettingSerializer(data=request.data)
                serializer.is_valid(raise_exception=True)

                # by default, users do not have a settings field
                # whether or not this user has a settings field,
                # make an update with the new settings
                notification_settings = dict(serializer.data)
                user_data.setdefault("notifications", {}).update(notification_settings)

                # push the updated user details to the channel object
                channel["users"].update({f"{member_id}": user_data})

                # remove channel id to avoid changing it
                channel.pop("_id", None)

                payload = {"users": channel["users"]}
                result = Request.put(
                    org_id, "channel", payload=payload, object_id=channel_id
                )

                if result:
                    if isinstance(result, dict):
                        data = (
                            notification_settings if not result.get("error") else result
                        )
                        status_code = (
                            status.HTTP_201_CREATED
                            if not result.get("error")
                            else status.HTTP_400_BAD_REQUEST
                        )

                        return Response(data, status=status_code, request=request, view=self)
                    else:
                        return Response(result, status=result.status_code, request=request, view=self)

            return Response(
                {"error": "member not found"}, 
                status=status.HTTP_404_NOT_FOUND,
                request=request,
                view=self
            )
        return Response(
            {"error": "channel not found"}, 
            status=status.HTTP_404_NOT_FOUND,
            request=request, 
            view=self
        )

    @swagger_auto_schema(
        request_body=UserSerializer,
        responses={
            201: openapi.Response("Response", UserSerializer),
            400: openapi.Response("Error Response"),
            404: openapi.Response("Collection Not Found"),
        },
        operation_id="add-channel-members",
        # manual_parameters=[
        #     openapi.Parameter(
        #         "user_id",
        #         openapi.IN_QUERY,
        #         description="User ID (id of active user)",
        #         required=True,
        #         type=openapi.TYPE_STRING,
        #     ),
        # ],
    )
    @action(
        methods=["POST"],
        detail=False,
    )
<<<<<<< HEAD
=======
    @to_async
>>>>>>> 02bad158
    async def add_member(self, request, org_id, channel_id):
        """
        This method adds one or more users to a channel
        A JOIN event is published to Centrifugo when users are added to the channel
        **Add one user**
        ```bash
        curl -X POST "{{baseUrl}}/v1/{{org_id}}/channels/{{channel_id}}/members/"
        -H  "accept: application/json"
        -H  "Content-Type: application/json"
        -d "{\"_id\": \"string\",
            \"role_id\": \"string\",
            \"is_admin\": false,
            \"notifications\": {
                 \"web\": \"nothing\",
                 \"mobile\": \"mentions\",
                 \"same_for_mobile\": true,
                 \"mute\": false
                }
            }"
        ```
        **Add multiple users**
        ```bash
        curl -X POST "{{baseUrl}}/v1/{{org_id}}/channels/{{channel_id}}/members/"
        -H  "accept: application/json"
        -H  "Content-Type: application/json"
        -d "[
                {\"_id\": \"string\",
                \"role_id\": \"string\",
                \"is_admin\": false,
                \"notifications\": {
                    \"web\": \"nothing\",
                    \"mobile\": \"mentions\",
                    \"same_for_mobile\": true,
                    \"mute\": false
                    }
                },
                {\"_id\": \"string\",
                \"role_id\": \"string\",
                \"is_admin\": false,
                \"notifications\": {
                    \"web\": \"nothing\",
                    \"mobile\": \"mentions\",
                    \"same_for_mobile\": true,
                    \"mute\": false
                    }
                },
                {\"_id\": \"string\",
                \"role_id\": \"string\",
                \"is_admin\": false,
                \"notifications\": {
                    \"web\": \"nothing\",
                    \"mobile\": \"mentions\",
                    \"same_for_mobile\": true,
                    \"mute\": false
                    }
                },
                ...
            ]"
        ```
        """
        # get the channel from zc-core
        channel = await self.retrieve_channel(request, org_id, channel_id)

        if channel.__contains__("_id"):

            output = None

            # if multiple users are been added
            if isinstance(request.data, list):
                serializer = UserSerializer(data=request.data, many=True)
                serializer.is_valid(raise_exception=True)
                user_list = serializer.initial_data

                # add all users not in group
                for user in user_list:
                    if channel["users"].get(user["_id"]):
                        user_list.remove(user)
                    else:
                        channel["users"].update({f"{user['_id']}": user})

                output = user_list

            else:
                user_id = request.data.get("_id")
                user_data = channel["users"].get(user_id)

                if not user_data:
                    serializer = UserSerializer(data=request.data)
                    serializer.is_valid(raise_exception=True)
                    user_data = serializer.data

                    # add user to the channel
                    channel["users"].update({f"{user_data['_id']}": serializer.data})

                    output = user_data
                else:
                    return Response(user_data, status=status.HTTP_200_OK, request=request, view=self)

            # remove channel ID to avoid changing it
            channel_id = channel.pop("_id", None)

            # only update user dict
            payload = {"users": channel["users"]}

            result = Request.put(
                org_id, "channel", payload=payload, object_id=channel_id
            )

            if isinstance(result, dict):
                if not result.get("error"):
                    if isinstance(output, dict):
                        # when only one user is added
                        await request_finished.send(
                            sender=self.__class__,
                            dispatch_uid="JoinedChannelSignal",
                            org_id=org_id,
                            channel_id=channel_id,
                            user=output,
                        )

                        await request_finished.send(
                            sender=None,
                            dispatch_uid="UpdateSidebarSignal",
                            org_id=org_id,
                            user_id=user.get("_id"),
                        )

                    else:
                        # when output is a list multiple users where added
                        await request_finished.send(
                            sender=self.__class__,
                            dispatch_uid="JoinedChannelSignal",
                            org_id=org_id,
                            channel_id=channel_id,
                            # added_by=request.query_params.get("user_id"),
                            added=output,
                        )
                    status_code = (
                        status.HTTP_201_CREATED if output else status.HTTP_200_OK
                    )
                    return Response(output, status=status_code, request=request, view=self)
                else:
                    return Response(
                        result.get("error"), status=status.HTTP_400_BAD_REQUEST,
                        request=request, view=self
                    )
            else:
                return Response(result, status=result.status_code, request=request, view=self)
        return Response(
            {"error": "channel not found"}, status=status.HTTP_404_NOT_FOUND,
            request=request, view=self
        )

    @swagger_auto_schema(
        request_body=UserSerializer,
        responses={
            201: openapi.Response("Response", UserSerializer),
            404: openapi.Response("Collection Not Found"),
        },
        operation_id="channel-member-can-input",
    )
    @action(
        methods=["POST"],
        detail=False,
    )
<<<<<<< HEAD
=======
    @to_async
>>>>>>> 02bad158
    async def can_input(self, request, org_id, channel_id):
        """Check if input is enabled for users
        This checks if a user input should be disabled or enabled, i.e \
        should users be able to send messages in the channel or not.
        (incomplete doc)
        ```bash
        curl -X POST "{{baseUrl}}/api/v1/{{org_id}}/channels/{{channel_id}}/members/can_input/"
        -H  "accept: application/json"
        -H  "Content-Type: application/json"
        -d "{
                \"_id\": \"string\",
                \"role_id\": \"string\",
                \"is_admin\": false,
                \"notifications\": { }
            }"
        ```
        """
        # get the channel from zc-core
        channel = await self.retrieve_channel(request, org_id, channel_id)

        if channel.__contains__("_id"):
            if channel["allow_members_input"] is True:
                can_input = True
                return Response(
                    can_input, 
                    status=status.HTTP_200_OK, 
                    request=request, 
                    view=self
                )
            else:
                user_id = request.data.get("_id")
                user_data = channel["users"].get(user_id)

                if user_data:
                    # Check if user is an admin
                    can_input = True if user_data.is_admin else False  
                    # if user_data.is_admin:
                    #     can_input = True
                    #     return Response(can_input, status=status.HTTP_200_OK)
                    # else:
                    #     can_input = False
<<<<<<< HEAD
                    return Response(
                        can_input, status=status.HTTP_200_OK, 
                        request=request, view=self
                    )
=======
                    return Response(can_input, status=status.HTTP_200_OK)
>>>>>>> 02bad158
                else:
                    return Response(
                        {"error": "channel not found"}, status=status.HTTP_404_NOT_FOUND,
                        request=request, view=self
                    )
        return Response(
            {"error": "channel not found"}, status=status.HTTP_404_NOT_FOUND,
            request=request, view=self
        )

    @swagger_auto_schema(
        operation_id="list-channel-members",
        responses={
            200: openapi.Response("Response", UserSerializer(many=True)),
            404: openapi.Response("Not Found"),
        },
    )
    @action(
        methods=["GET"],
        detail=False,
    )
<<<<<<< HEAD
=======
    @to_async
>>>>>>> 02bad158
    async def list_members(self, request, org_id, channel_id):
        """
        This method gets all members for a
        channel identified by ID
        ```bash
        curl -X GET "{{baseUrl}}/v1/{{org_id}}/channels/{{channel_id}}/members/" -H  "accept: application/json"
        ```
        """

        # get the channel from zc-core
        channel = await self.retrieve_channel(request, org_id, channel_id)

        if channel.__contains__("_id"):
            users = list(channel.get("users", {}).values())
            serializer = UserSerializer(data=users, many=True)

            serializer.is_valid(raise_exception=True)
            return Response(serializer.data, status=status.HTTP_200_OK, request=request, view=self)

        return Response(
            {"error": "Channel not found"}, status=status.HTTP_404_NOT_FOUND,
            request=request, view=self
        )

    @swagger_auto_schema(
        responses={
            200: openapi.Response("Response", UserSerializer),
            404: openapi.Response("Not Found"),
        },
        operation_id="retrieve-member-details",
    )
    @action(
        methods=["GET"],
        detail=False,
    )
<<<<<<< HEAD
=======
    @to_async
>>>>>>> 02bad158
    async def get_member(self, request, org_id, channel_id, member_id):
        """Get details of a channel member
        ```bash
        curl -X GET "{{baseUrl}}/v1/{{org_id}}/channels/{{channel_id}}/members/{{member_id}}/" -H  "accept: application/json"
        ```
        """  # noqa
        channel = await self.retrieve_channel(request, org_id, channel_id)

        if channel.__contains__("_id"):

            # checks if the user is a member of the channel
            user_data = channel["users"].get(member_id)

            if user_data:
                serializer = UserSerializer(data=user_data)
                serializer.is_valid(raise_exception=True)
                return Response(
                    serializer.data, 
                    status=status.HTTP_200_OK, 
                    request=request, 
                    view=self
                )

            return Response(
                {"error": "member not found"}, status=status.HTTP_404_NOT_FOUND,
                request=request, view=self
            )

        return Response(
            {"error": "Channel not found"}, status=status.HTTP_404_NOT_FOUND,
            request=request, view=self
        )

    @swagger_auto_schema(
        request_body=UserSerializer,
        responses={
            200: openapi.Response("Response", UserSerializer),
            404: openapi.Response("Not found"),
        },
        operation_id="update-member-details",
    )
    @action(
        methods=["PUT"],
        detail=False,
    )
<<<<<<< HEAD
=======
    @to_async
>>>>>>> 02bad158
    async def update_member(self, request, org_id, channel_id, member_id):
        """Update channel member details
        ```bash
        curl -X PUT "{{baseUrl}}/v1/{{org_id}}/channels/{{channel_id}}/members/"
        -H  "accept: application/json"
        -H  "Content-Type: application/json"
        -d "{\"_id\": \"string\",
            \"role_id\": \"string\",
            \"is_admin\": false,
            \"notifications\": {
                 \"web\": \"nothing\",
                 \"mobile\": \"mentions\",
                 \"same_for_mobile\": true,
                 \"mute\": false
                }
            }"
        ```
        """
        # get the channel from zc-core
        channel = await self.retrieve_channel(request, org_id, channel_id)

        if channel.__contains__("_id"):

            # check if the user is aleady a member of the channel
            user_data = channel["users"].get(member_id)

            if user_data:

                # update the users data
                for key in user_data.keys():
                    if key != "_id":
                        user_data[key] = request.data.get(key, user_data[key])

                if "starred" not in user_data.keys():
                    user_data["starred"] = request.data.get("starred", False)

                serializer = UserSerializer(data=user_data)
                serializer.is_valid(raise_exception=True)

                # add user to the channel
                channel["users"].update({f"{member_id}": serializer.data})

                # remove channel id to avoid changing it
                channel.pop("_id", None)

                payload = {"users": channel["users"]}

                result = await AsyncRequest.put(
                    org_id, "channel", payload=payload, object_id=channel_id
                )

                if result:
                    if isinstance(result, dict):
                        data = user_data if not result.get("error") else result
                        status_code = (
                            status.HTTP_201_CREATED
                            if not result.get("error")
                            else status.HTTP_400_BAD_REQUEST
                        )

                        return Response(data, status=status_code, request=request, view=self)
                    else:
                        return Response(result, status=result.status_code, request=request, view=self)

            return Response(
                {"error": "member not found"}, status=status.HTTP_404_NOT_FOUND,
                request=request, view=self
            )
        return Response(
            {"error": "Channel not found"}, status=status.HTTP_404_NOT_FOUND, 
            request=request, view=self
        )

    @swagger_auto_schema(
        responses={
            204: openapi.Response("User removed successfully"),
            404: openapi.Response("Not found"),
        },
        operation_id="delete-member-details",
    )
    @action(
        methods=["DELETE"],
        detail=False,
    )
<<<<<<< HEAD
=======
    @to_async
>>>>>>> 02bad158
    async def remove_member(self, request, org_id, channel_id, member_id):
        """Remove member from a channel
        ```bash
        curl -X DELETE "{{baseUrl}}/v1/{{org_id}}/channels/{{channel_id}}/members/{{member_id}}/" -H  "accept: application/json"
        ```
        """  # noqa
        channel = await self.retrieve_channel(request, org_id, channel_id)

        if channel.__contains__("_id"):

            # check if the user is aleady a member of the channel
            user_data = channel["users"].get(member_id)

            if user_data:
                # Remove  the user from the channel
                del channel["users"][member_id]

                # send signal to centri app to left message centrifugo
                channel_id = channel.pop("_id", None)

                payload = {"users": channel["users"]}

                result = await AsyncRequest.put(
<<<<<<< HEAD
                    org_id, "channel", payload=payload, object_id=channel_id,
                    request=request, view=self
=======
                    org_id, "channel", payload=payload, object_id=channel_id
>>>>>>> 02bad158
                )

                if isinstance(result, dict):
                    data = {"msg": "success"} if not result.get("error") else result

                    if not result.get("error"):
                        # when only one user is removed
                        await request_finished.send(
                            sender=self.__class__,
                            dispatch_uid="LeftChannelSignal",
                            org_id=org_id,
                            channel_id=channel_id,
                            user=user_data.copy(),
                        )
                        await request_finished.send(
                            sender=None,
                            dispatch_uid="UpdateSidebarSignal",
                            org_id=org_id,
                            user_id=user_data.get("_id"),
                        )

                    status_code = (
                        status.HTTP_204_NO_CONTENT
                        if not result.get("error")
                        else status.HTTP_400_BAD_REQUEST
                    )
                    return Response(data, status=status_code, request=request, view=self)

            return Response(
                {"error": "member not found"}, status=status.HTTP_404_NOT_FOUND,
                request=request, view=self
            )
        return Response(
            {"error": "Channel not found"}, status=status.HTTP_404_NOT_FOUND,
            request=request, view=self
        )


channel_members_can_input_view = ChannelMemberViewset.as_view(
    {
        "post": "can_input",
    }
)

notification_views = ChannelMemberViewset.as_view(
    {"get": "retrieve_notification", "put": "update_notification"}
)

channel_members_list_create_views = ChannelMemberViewset.as_view(
    {
        "get": "list_members",
        "post": "add_member",
    }
)

channel_members_update_retrieve_views = ChannelMemberViewset.as_view(
    {"get": "get_member", "put": "update_member", "delete": "remove_member"}
)


@api_view(["POST", "GET"])
# @permission_classes(["IsAdmin"])
def handle_channel_permissions(request, org_id, channel_id):
    if request.method == "GET":
        data = find_match_in_db(
            org_id, "channelpermissions", "channel_id", channel_id, return_data=True
        )
        return Response(data, status=status.HTTP_200_OK)
    serializer = ChannelPermissions(data=request.data)
    if serializer.is_valid():
        payload = dict(serializer.validated_data)
        payload.update({"channel_id": channel_id})
        data = manage_channel_permissions(org_id, channel_id, payload)

        return Response(data, status=status.HTTP_200_OK)
    return Response(serializer.errors, status=status.HTTP_400_BAD_REQUEST)<|MERGE_RESOLUTION|>--- conflicted
+++ resolved
@@ -1,10 +1,6 @@
 from apps.centri.helperfuncs import build_room_name
 from apps.utils.serializers import ErrorSerializer
 from apps.centri.signals.async_signal import request_finished
-<<<<<<< HEAD
-=======
-from django.http.response import JsonResponse
->>>>>>> 02bad158
 from django.utils.timezone import datetime
 from drf_yasg import openapi
 from drf_yasg.utils import swagger_auto_schema
@@ -23,11 +19,7 @@
 )
 
 from channel_plugin.utils.wrappers import OrderMixin
-<<<<<<< HEAD
 from channel_plugin.utils.mixins import AsycViewMixin
-=======
-from channel_plugin.utils.decorators import to_async
->>>>>>> 02bad158
 
 from .serializers import (  # SearchMessageQuerySerializer,
     ChannelAllFilesSerializer,
@@ -44,11 +36,7 @@
 
 # Create your views here.
 
-<<<<<<< HEAD
 class ChannelViewset(AsycViewMixin, ThrottledViewSet, OrderMixin):
-=======
-class ChannelViewset(ThrottledViewSet, OrderMixin):
->>>>>>> 02bad158
 
     OrderingFields = {"members": int, "created_on": datetime.fromisoformat}
 
@@ -65,10 +53,6 @@
         methods=["POST"],
         detail=False,
     )
-<<<<<<< HEAD
-=======
-    @to_async
->>>>>>> 02bad158
     async def channels(self, request, org_id):
 
         """
@@ -112,10 +96,6 @@
         methods=["POST"],
         detail=False,
     )
-<<<<<<< HEAD
-=======
-    @to_async
->>>>>>> 02bad158
     async def create_room(self, request, org_id=None):
         serializer = RoomSerializer(data=request.data)
         serializer.is_valid(raise_exception=True)
@@ -161,10 +141,6 @@
         ],
     )
     @action(methods=["GET"], detail=False)
-<<<<<<< HEAD
-=======
-    @to_async
->>>>>>> 02bad158
     async def channel_all(self, request, org_id):
         """Get all channels in the organization
         ```bash
@@ -192,10 +168,6 @@
         operation_id="list-all-channel-files",
     )
     @action(methods=["GET"], detail=False)
-<<<<<<< HEAD
-=======
-    @to_async
->>>>>>> 02bad158
     async def channel_media_all(self, request, org_id, channel_id):
         """Retrieve all files in channel
         This endpoint retrieves a list of URLs for files/media that have been sen sent in a channel.
@@ -263,10 +235,6 @@
         methods=["GET"],
         detail=False,
     )
-<<<<<<< HEAD
-=======
-    @to_async
->>>>>>> 02bad158
     async def channel_retrieve(self, request, org_id, channel_id):
         """Get channel details
         ```bash
@@ -294,10 +262,6 @@
         methods=["PUT"],
         detail=False,
     )
-<<<<<<< HEAD
-=======
-    @to_async
->>>>>>> 02bad158
     async def channel_update(self, request, org_id, channel_id):
         """Update channel details
         ```bash
@@ -344,10 +308,6 @@
         methods=["DELETE"],
         detail=False,
     )
-<<<<<<< HEAD
-=======
-    @to_async
->>>>>>> 02bad158
     async def channel_delete(self, request, org_id, channel_id):
         """Delete a channel
         This endpoint deletes a channel and its related objects: messages, roles and threads
@@ -384,10 +344,6 @@
         },
     )
     @action(methods=["GET"], detail=False)
-<<<<<<< HEAD
-=======
-    @to_async
->>>>>>> 02bad158
     async def user_channel_retrieve(self, request, org_id, user_id):
         """Retrieve list of channels a user belongs to
         ```bash
@@ -432,10 +388,6 @@
         methods=["GET"],
         detail=False,
     )
-<<<<<<< HEAD
-=======
-    @to_async
->>>>>>> 02bad158
     async def get_channel_socket_name(self, request, org_id, channel_id):
         """
         Retrieve Centrifugo socket channel name based on organisation and channel IDs
@@ -513,10 +465,6 @@
         methods=["GET"],
         detail=False,
     )
-<<<<<<< HEAD
-=======
-    @to_async
->>>>>>> 02bad158
     async def retrieve_notification(self, request, org_id, channel_id, member_id):
         """Retrieve user notification preferences for channel
         bash
@@ -568,10 +516,6 @@
         methods=["PUT"],
         detail=False,
     )
-<<<<<<< HEAD
-=======
-    @to_async
->>>>>>> 02bad158
     async def update_notification(self, request, org_id, channel_id, member_id):
         """Update user notification preferences for a channel
         bash
@@ -661,10 +605,6 @@
         methods=["POST"],
         detail=False,
     )
-<<<<<<< HEAD
-=======
-    @to_async
->>>>>>> 02bad158
     async def add_member(self, request, org_id, channel_id):
         """
         This method adds one or more users to a channel
@@ -830,10 +770,6 @@
         methods=["POST"],
         detail=False,
     )
-<<<<<<< HEAD
-=======
-    @to_async
->>>>>>> 02bad158
     async def can_input(self, request, org_id, channel_id):
         """Check if input is enabled for users
         This checks if a user input should be disabled or enabled, i.e \
@@ -870,19 +806,10 @@
                 if user_data:
                     # Check if user is an admin
                     can_input = True if user_data.is_admin else False  
-                    # if user_data.is_admin:
-                    #     can_input = True
-                    #     return Response(can_input, status=status.HTTP_200_OK)
-                    # else:
-                    #     can_input = False
-<<<<<<< HEAD
                     return Response(
                         can_input, status=status.HTTP_200_OK, 
                         request=request, view=self
                     )
-=======
-                    return Response(can_input, status=status.HTTP_200_OK)
->>>>>>> 02bad158
                 else:
                     return Response(
                         {"error": "channel not found"}, status=status.HTTP_404_NOT_FOUND,
@@ -904,10 +831,6 @@
         methods=["GET"],
         detail=False,
     )
-<<<<<<< HEAD
-=======
-    @to_async
->>>>>>> 02bad158
     async def list_members(self, request, org_id, channel_id):
         """
         This method gets all members for a
@@ -943,10 +866,6 @@
         methods=["GET"],
         detail=False,
     )
-<<<<<<< HEAD
-=======
-    @to_async
->>>>>>> 02bad158
     async def get_member(self, request, org_id, channel_id, member_id):
         """Get details of a channel member
         ```bash
@@ -992,10 +911,6 @@
         methods=["PUT"],
         detail=False,
     )
-<<<<<<< HEAD
-=======
-    @to_async
->>>>>>> 02bad158
     async def update_member(self, request, org_id, channel_id, member_id):
         """Update channel member details
         ```bash
@@ -1080,10 +995,6 @@
         methods=["DELETE"],
         detail=False,
     )
-<<<<<<< HEAD
-=======
-    @to_async
->>>>>>> 02bad158
     async def remove_member(self, request, org_id, channel_id, member_id):
         """Remove member from a channel
         ```bash
@@ -1107,12 +1018,7 @@
                 payload = {"users": channel["users"]}
 
                 result = await AsyncRequest.put(
-<<<<<<< HEAD
-                    org_id, "channel", payload=payload, object_id=channel_id,
-                    request=request, view=self
-=======
                     org_id, "channel", payload=payload, object_id=channel_id
->>>>>>> 02bad158
                 )
 
                 if isinstance(result, dict):

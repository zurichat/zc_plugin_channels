--- conflicted
+++ resolved
@@ -1,16 +1,13 @@
 from rest_framework import generics, status, permissions
 from rest_framework.response import Response
 from rest_framework.views import APIView
-<<<<<<< HEAD
 from rest_framework.decorators import api_view
 from .serializers import ChannelSerializer
-=======
 from .serializers import SearchMessageQuerySerializer
 from .utils import find_item_in_data
 
 import json
 
->>>>>>> d3890639
 # Create your views here.
 
 # Creating mockup data for the messages_data
@@ -64,8 +61,6 @@
         
         return Response(payload, status=status.HTTP_200_OK)
 
-<<<<<<< HEAD
-
 @api_view(['POST','GET'])
 def create_channel(request):
     if request.method == 'POST':
@@ -81,7 +76,7 @@
         return Response(serializer.errors)
 
     return Response({"detail":"//GET// is not allowed, required fields: name, desc, privacy status"})
-=======
+
 class SearchMessagesAPIView(APIView):
 	def post(self, request):
 		serializer = SearchMessageQuerySerializer(data=request.data)
@@ -106,4 +101,3 @@
 		return Response(serializer.errors)
 	def get(self, request):
 		return Response({"status":True, "message":"Endpoint to search messages, passing '-' will return all messages_data."})
->>>>>>> d3890639

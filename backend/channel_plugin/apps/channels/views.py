--- conflicted
+++ resolved
@@ -46,21 +46,18 @@
         detail=False,
     )
     def channels(self, request, org_id):
-<<<<<<< HEAD
 
         """
         This creates a channel for a
         particular organization identified by ID and creates corresponding Centrifugo room
-=======
-        """Create a new channel in the organization
-        
+
         ```bash
         curl -X POST "{baseUrl}/v1/{org_id}/channels/"
         -H  "accept: application/json"
         -H  "Content-Type: application/json"
         -d "{  \"name\": \"channel name\",  \"owner\": \"member_id\",  \"description\": \"channel description\",  \"private\": false,  \"topic\": \"channel topic\"}"
         ```
->>>>>>> 6d914032
+
         """
         
         serializer = ChannelSerializer(data=request.data, context={"org_id": org_id})
@@ -282,19 +279,13 @@
         detail=False,
     )
     def get_channel_socket_name(self, request, org_id, channel_id):
-<<<<<<< HEAD
-        """
-        Returns Centrifugo channel name based on organisation and channel IDs
-        """
-=======
-        """Retrieve channel centrifugo socket name
+        """
+        Retrieve Centrifugo socket channel name based on organisation and channel IDs
 
         ```bash
         curl -X GET "{{baseUrl}}/v1/{{org_id}}/channels/{{channel_id}}/socket/" -H  "accept: application/json"
         ```
         """
-
->>>>>>> 6d914032
         channel = ChannelMemberViewset.retrieve_channel(request, org_id, channel_id)
 
         if channel.__contains__("_id") or isinstance(channel, dict):
@@ -369,7 +360,7 @@
         """
             Note if your planing to use the filterwrapper class
             you have to convert the values of your query_parameter
-            to a python value byt using json.loads
+            to a python value by using json.loads
         """
 
         for key in self.request.query_params.keys():
@@ -415,12 +406,9 @@
         detail=False,
     )
     def add_member(self, request, org_id, channel_id):
-<<<<<<< HEAD
         """
         Method adds a user to a channel identified by id and publish JOIN event to Centrifugo
-=======
-        """Add a user to channel
-
+        
         ```bash
         curl -X POST "{{baseUrl}}/v1/{{org_id}}/channels/{{channel_id}}/members/"
         -H  "accept: application/json"
@@ -436,7 +424,6 @@
                 }
             }"
         ```
->>>>>>> 6d914032
         """
         # get the channel from zc-core
         channel = self.retrieve_channel(request, org_id, channel_id)
@@ -589,17 +576,13 @@
         detail=False,
     )
     def list_members(self, request, org_id, channel_id):
-<<<<<<< HEAD
         """
         This method gets all members for a
         channel identified by ID
-=======
-        """Get all members in a channel
         
         ```bash
         curl -X GET "{{baseUrl}}/v1/{{org_id}}/channels/{{channel_id}}/members/" -H  "accept: application/json"
         ```
->>>>>>> 6d914032
         """
 
         # get the channel from zc-core

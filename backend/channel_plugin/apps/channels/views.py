from drf_yasg import openapi
from drf_yasg.utils import swagger_auto_schema
from rest_framework import status
from rest_framework.decorators import action
from rest_framework.response import Response
from rest_framework.viewsets import ViewSet, ModelViewSet

from channel_plugin.utils.customrequest import Request
from . import models
from .serializers import (  # SearchMessageQuerySerializer,
    ChannelSerializer,
    ChannelUpdateSerializer,
)

# Create your views here.

# Creating mockup data for the messages_data
messages_data = [
	{	"user_name":"Buka",
		"channel_name": "Backend",
		"value": "Submit all assignments on time"
	},
	{	"user_name":"Vuie",
		"channel_name": "Announcements",
		"value": "Sign up on time"
	},
	{	"user_name":"Marxo",
		"channel_name": "Announcements",
		"value": "Welcome to HNGX8"
	}

	]
<<<<<<< HEAD
=======

# messages_data = []

>>>>>>> 6856160a

class ChannelViewset(ViewSet):
    @swagger_auto_schema(
        request_body=ChannelSerializer,
        responses={201: openapi.Response("Response", ChannelUpdateSerializer)},
    )
    @action(methods=["POST"], detail=False, url_path="(?P<org_id>[^/.]+)")
    def channels(self, request, org_id):

        """
        This creates a channel for a
        particular organization identified by ID
        """

        serializer = ChannelSerializer(data=request.data, context={"org_id": org_id})
        serializer.is_valid(raise_exception=True)
        channel = serializer.data.get("channel")
        result = channel.create(org_id)
        return Response(result, status=status.HTTP_201_CREATED)

    @swagger_auto_schema(
        responses={
            200: openapi.Response("Response", ChannelUpdateSerializer(many=True))
        }
    )
    @action(methods=["GET"], detail=False, url_path="(?P<org_id>[^/.]+)/all")
    def channel_all(self, request, org_id):

        """
        This gets all channels for a
        particular organization identified by ID
        """
        data = {}
        data.update(dict(request.query_params))
        result = Request.get(org_id, "channel", data)
        return Response({"message":True,"data" :result}, status=status.HTTP_200_OK)

    @swagger_auto_schema(
        responses={200: openapi.Response("Response", ChannelUpdateSerializer)}
    )
    @action(
        methods=["GET"],
        detail=False,
        url_path="(?P<org_id>[^/.]+)/(?P<channel_id>[^/.]+)/retrieve",
    )
    def channel_retrieve(self, request, org_id, channel_id):
        data = {"_id": channel_id}
        result = Request.get(org_id, "channel", data)
        return Response(result, status=status.HTTP_200_OK)

    @swagger_auto_schema(
        request_body=ChannelUpdateSerializer,
        responses={200: openapi.Response("Response", ChannelUpdateSerializer)},
    )
    @action(
        methods=["PUT"],
        detail=False,
        url_path="(?P<org_id>[^/.]+)/(?P<channel_id>[^/.]+)/update",
    )
    def channel_update(self, request, org_id, channel_id):
        serializer = ChannelUpdateSerializer(
            data=request.data, context={"org_id": org_id}
        )
        serializer.is_valid(raise_exception=True)
        channel = serializer.data.get("channel")
        result = channel.update(org_id, channel_id)
        return Response(result, status=status.HTTP_200_OK)

    @action(
        methods=["DELETE"],
        detail=False,
        url_path="(?P<org_id>[^/.]+)/(?P<channel_id>[^/.]+)/delete",
    )
    def channel_delete(self, request, org_id, channel_id):
        return Response({"msg": "To be implemened"}, status=status.HTTP_204_NO_CONTENT)


class ChannelsModelViewset(ModelViewSet):
    pass<|MERGE_RESOLUTION|>--- conflicted
+++ resolved
@@ -30,12 +30,9 @@
 	}
 
 	]
-<<<<<<< HEAD
-=======
 
 # messages_data = []
 
->>>>>>> 6856160a
 
 class ChannelViewset(ViewSet):
     @swagger_auto_schema(

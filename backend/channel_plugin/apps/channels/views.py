import json
from apps.centri.helperfuncs import build_room_name
from apps.channelmessages.serializers import ChannelMessageUpdateSerializer
from apps.utils.serializers import ErrorSerializer
from django.core.signals import request_finished
from django.http.response import JsonResponse
from drf_yasg import openapi
from drf_yasg.utils import swagger_auto_schema
from rest_framework import serializers, status
from rest_framework.decorators import action
from rest_framework.response import Response
from rest_framework.viewsets import ViewSet
from django.http.response import JsonResponse

# from rest_framework.filters

from channel_plugin.utils.customrequest import Request

from channel_plugin.utils.wrappers import FilterWrapper

from .serializers import (  # SearchMessageQuerySerializer,
    ChannelGetSerializer,
    ChannelSerializer,
    ChannelUpdateSerializer,
    UserSerializer,
    UserChannelGetSerializer,
)

# Create your views here.


class ChannelViewset(ViewSet):
    @swagger_auto_schema(
        request_body=ChannelSerializer,
        responses={
            201: openapi.Response("Response", ChannelUpdateSerializer),
            404: openapi.Response("Error Response", ErrorSerializer),
        },
    )
    @action(
        methods=["POST"],
        detail=False,
    )
    def channels(self, request, org_id):

        """
        This creates a channel for a
        particular organization identified by ID
        """

        serializer = ChannelSerializer(data=request.data, context={"org_id": org_id})
        serializer.is_valid(raise_exception=True)
        channel = serializer.data.get("channel")
        result = channel.create(org_id)
        status_code = status.HTTP_404_NOT_FOUND
        if result.__contains__("_id"):
            result.update({"members": len(result["users"].keys())})
            status_code = status.HTTP_201_CREATED
        return Response(result, status=status_code)

    @swagger_auto_schema(
        responses={
            200: openapi.Response("Response", ChannelGetSerializer(many=True)),
            404: openapi.Response("Error Response", ErrorSerializer),
        }
    )
    @action(methods=["GET"], detail=False)
    def channel_all(self, request, org_id):

        """
        This gets all channels for a
        particular organization identified by ID
        """
        data = {}
        data.update(dict(request.query_params))
        result = Request.get(org_id, "channel", data) or []
        status_code = status.HTTP_404_NOT_FOUND
        if isinstance(result, list):
            if result:
                for i, channel in enumerate(result):
                    result[i].update({"members": len(channel["users"].keys())})
            status_code = status.HTTP_200_OK
        return Response(result, status=status_code)

    @swagger_auto_schema(
        responses={
            200: openapi.Response(
                "Response", ChannelMessageUpdateSerializer(many=True)
            ),
            404: openapi.Response("Error Response", ErrorSerializer),
        },
    )
    @action(methods=["GET"], detail=False)
    def channel_media_all(self, request, org_id, channel_id):

        """
        This gets all media for a prticular channel for a
        particular organization identified by ID
        splitted into channelmessage and thread objects.
        """
        data = {"channel_id": channel_id, "has_files": "yes"}
        data.update(dict(request.query_params))
        result = {}
        result_message = Request.get(org_id, "channelmessage", data) or []
        result_thread = Request.get(org_id, "thread", data) or []
        status_code = status.HTTP_404_NOT_FOUND
        if isinstance(result_message, list) or isinstance(result_thread, list):
            result.update(
                {
                    "channelmessage": result_message,
                    "thread": result_thread,
                }
            )
            status_code = status.HTTP_200_OK
        return Response(result, status=status_code)

    @swagger_auto_schema(
        responses={
            200: openapi.Response("Response", ChannelGetSerializer),
            404: openapi.Response("Error Response", ErrorSerializer),
        },
        operation_id="message read one channel",
    )
    @action(
        methods=["GET"],
        detail=False,
    )
    def channel_retrieve(self, request, org_id, channel_id):
        data = {"_id": channel_id}
        result = Request.get(org_id, "channel", data) or {}
        status_code = status.HTTP_404_NOT_FOUND
        if result.__contains__("_id") or isinstance(result, dict):
            if result:
                result.update({"members": len(result["users"].keys())})
            status_code = status.HTTP_200_OK
        return Response(result, status=status_code)

    @swagger_auto_schema(
        request_body=ChannelUpdateSerializer,
        responses={
            200: openapi.Response("Response", ChannelGetSerializer),
            404: openapi.Response("Error Response", ErrorSerializer),
        },
    )
    @action(
        methods=["PUT"],
        detail=False,
    )
    def channel_update(self, request, org_id, channel_id):
        serializer = ChannelUpdateSerializer(
            data=request.data, context={"org_id": org_id, "_id": channel_id}
        )
        serializer.is_valid(raise_exception=True)
        payload = serializer.data.get("channel")
        result = Request.put(org_id, "channel", payload, object_id=channel_id) or {}
        status_code = status.HTTP_404_NOT_FOUND
        if result.__contains__("_id") or isinstance(result, dict):
            if result:
                result.update({"members": len(result["users"].keys())})
            status_code = status.HTTP_200_OK
        return Response(result, status=status_code)

    @action(
        methods=["DELETE"],
        detail=False,
    )
    def channel_delete(self, request, org_id, channel_id):
        result = Request.delete(org_id, "channel", object_id=channel_id)

        # delete relationships
        if result.get("status") == 200:
            if result.get("data", {}).get("deleted_count") > 0:
                Request.delete(
                    org_id, "channelmessage", data_filter={"channel_id": channel_id}
                )
                Request.delete(org_id, "thread", data_filter={"channel_id": channel_id})
                Request.delete(org_id, "role", data_filter={"channel_id": channel_id})

        return Response(status=status.HTTP_204_NO_CONTENT)

    @swagger_auto_schema(
        responses={
            200: openapi.Response("Response", UserChannelGetSerializer(many=True)),
            204: openapi.Response("User Does Not Belong To Any Channels"),
            404: openapi.Response("Error Response", ErrorSerializer),
        }
    )
    @action(methods=["GET"], detail=False)
    def user_channel_retrieve(self, request, org_id, user_id):

        """

        This gets a list of all channels that a user belongs to

        """
        data = {}
        data.update(dict(request.query_params))
        response = Request.get(org_id, "channel", data) or []
        response = list(enumerate(response))
        result = []
        status_code = status.HTTP_204_NO_CONTENT
        if response:
            status_code = status.HTTP_200_OK
            for i in response:
                if user_id in i[1]["users"].keys():
                    channel = {}
                    channel["_id"] = i[1]["_id"]
                    channel["name"] = i[1]["name"]
                    channel["description"] = i[1]["description"]
                    result.append(channel)
                else:
                    pass
        else:
            status_code = status.HTTP_404_NOT_FOUND

        return Response(result, status=status_code)


channel_list_create_view = ChannelViewset.as_view(
    {
        "get": "channel_all",
        "post": "channels",
    }
)

channel_retrieve_update_delete_view = ChannelViewset.as_view(
    {"get": "channel_retrieve", "put": "channel_update", "delete": "channel_delete"}
)

channel_media_all_view = ChannelViewset.as_view(
    {
        "get": "channel_media_all",
    }
)

user_channel_list = ChannelViewset.as_view(
    {
        "get": "user_channel_retrieve",
    }
)


class ChannelMemberViewset(ViewSet):
    def validate_name(self, name):
        return name

    @staticmethod
    def retrieve_channel(request, org_id, channel_id):
        """
        This method retrieves a channel's data
        from zc-core
        """
        data = {"_id": channel_id}
        result = Request.get(org_id, "channel", data)

        if result:

            return result if isinstance(result, dict) else None

    def prepare_params(self):
        param_checkers = {
            "__starts": "$",
            "__ends": "#",
            "__contains": "*",
            "__gt": ">",
            "__lt": "<",
        }

        params = dict(self.request.query_params)

        """
            Note if your planing to use the filterwrapper class
            you have to convert the values of your query_parameter
            to a python value byt using json.loads
        """

        for key in self.request.query_params.keys():
            try:
                params[key] = json.loads(params.get(key)[0])
            except:
                params[key] = params.get(key)[0]

            for chk in param_checkers:
                if key.endswith(chk):
                    p = param_checkers[chk] + key.replace(chk, "")

                    try:
                        params[p] = json.loads(params.get(key))
                    except:
                        params[p] = params.get(key)
                    params.pop(key)
        return params

    def filter_objects(self, data: list, serializer: serializers.Serializer):
        # method  applies filteration to user list
        output = []

        params = self.prepare_params()
        params = FilterWrapper.filter_params(
            allowed=list(serializer().get_fields().keys()), params=params
        )

        output = FilterWrapper.filter_objects(data, params)
        return output

    @swagger_auto_schema(
        request_body=UserSerializer,
        responses={
            201: openapi.Response("Response", UserSerializer),
            400: openapi.Response("Error Response"),
            404: openapi.Response("Collection Not Found"),
        },
        operation_id="add-channel-member",
    )
    @action(
        methods=["POST"],
        detail=False,
    )
    def add_member(self, request, org_id, channel_id):
        """
        Method adds a user to a channel identified by id
        """
        # get the channel from zc-core
        channel = self.retrieve_channel(request, org_id, channel_id)

        if channel:

            # "check if the user is aleady a member of the channel"
            output = None

            if isinstance(request.data, list):
                # user_id = request.data.get("_id")
                # user_data = channel["users"].get(user_id)
                serializer = UserSerializer(data=request.data, many=True)
                serializer.is_valid(raise_exception=True)
                user_list = serializer.initial_data

                # add all users not in group
                for user in user_list:
                    if channel["users"].get(user["_id"]):
                        user_list.pop(user)
                    else:
                        channel["users"].update({f"{user['_id']}": user})

                output = user_list

            else:
                user_id = request.data.get("_id")
                user_data = channel["users"].get(user_id)

                if not user_data:
                    # add the add the user to the channel

                    serializer = UserSerializer(data=request.data)
                    serializer.is_valid(raise_exception=True)
                    user_data = serializer.data

                    # add user to the channel
                    channel["users"].update({f"{user_data['_id']}": serializer.data})

                    output = user_data
                else:
                    return Response(user_data, status=status.HTTP_200_OK)

            # remove channel ID to avoid changing it
            channel_id = channel.pop("_id", None)

            # only update user dict
            payload = {"users": channel["users"]}

            result = Request.put(
                org_id, "channel", payload=payload, object_id=channel_id
            )

            if result:
                if isinstance(result, dict):
                    data = output if not result.get("error") else result
                    status_code = (
                        status.HTTP_201_CREATED
                        if not result.get("error")
                        else status.HTTP_400_BAD_REQUEST
                    )
                    if not result.get("error"):
                        if isinstance(output, dict):
                            # when only one user is added
                            request_finished.send(
                                sender=self.__class__,
                                dispatch_uid="JoinedChannelSignal",
                                org_id=org_id,
<<<<<<< HEAD
                                channel_id=channel_id,
                                user_id=output["_id"]
=======
                                channel_name=channel["_id"],
                                user_id=output["_id"],
>>>>>>> ea7dad20
                            )
                        else:
                            # when output is a list multiple users where added
                            request_finished.send(
                                sender=self.__class__,
                                dispatch_uid="JoinedChannelSignal",
                                org_id=org_id,
<<<<<<< HEAD
                                channel_id=channel_id,
=======
                                channel_name=channel["_id"],
>>>>>>> ea7dad20
                                added_by="logged-in-user_id",
                                added=output,
                            )
                    return Response(data, status=status_code)
                else:
                    return Response(result, status=result.status_code)
        return Response(
            {"error": "channel not found"}, status=status.HTTP_404_NOT_FOUND
        )

    @swagger_auto_schema(
        responses={
            200: openapi.Response("Response", UserSerializer(many=True)),
            404: openapi.Response("Not Found"),
        },
        operation_id="list-channel-members",
    )
    @action(
        methods=["GET"],
        detail=False,
    )
    def list_members(self, request, org_id, channel_id):
        """
        This method gets all members for a
        channel identified
        """

        # get the channel from zc-core
        channel = self.retrieve_channel(request, org_id, channel_id)

        if channel:
            # apply filters to user list
            users = self.filter_objects(
                list(channel["users"].values()),
                UserSerializer,
            )

            serializer = UserSerializer(data=users, many=True)
            serializer.is_valid(raise_exception=True)
            return Response(serializer.data, status=status.HTTP_200_OK)

        return Response(
            {"error": "Channel not found"}, status=status.HTTP_404_NOT_FOUND
        )

    @swagger_auto_schema(
        responses={
            200: openapi.Response("Response", ChannelUpdateSerializer),
            404: openapi.Response("Not Found"),
        },
        operation_id="retrieve-member-detail",
    )
    @action(
        methods=["GET"],
        detail=False,
    )
    def get_member(self, request, org_id, channel_id, member_id):
        """
        Method adds a user to a channel
        """
        channel = self.retrieve_channel(request, org_id, channel_id)

        if channel:

            # check if the user is aleady a member of the channel
            user_data = channel["users"].get(member_id)

            if user_data:
                # add the user to the channel
                serializer = UserSerializer(data=user_data)
                serializer.is_valid(raise_exception=True)
                return Response(serializer.data, status=status.HTTP_200_OK)

            return Response(
                {"error": "member not found"}, status=status.HTTP_404_NOT_FOUND
            )

        return Response(
            {"error": "Channel not found"}, status=status.HTTP_404_NOT_FOUND
        )

    @swagger_auto_schema(
        request_body=UserSerializer,
        responses={200: openapi.Response("Response", UserSerializer)},
        operation_id="upadte-member-details",
    )
    @action(
        methods=["PUT"],
        detail=False,
    )
    def update_member(self, request, org_id, channel_id, member_id):
        """
        Method updates a user's channel memberhip details
        """
        # get the channel from zc-core
        channel = self.retrieve_channel(request, org_id, channel_id)

        if channel:

            # check if the user is aleady a member of the channel
            user_data = channel["users"].get(member_id)

            if user_data:

                # update the users data
                for key in user_data.keys():
                    if key != "_id":
                        user_data[key] = request.data.get(key, user_data[key])

                serializer = UserSerializer(data=user_data)
                serializer.is_valid(raise_exception=True)

                # add user to the channel
                channel["users"].update({f"{member_id}": serializer.data})

                # remove channel id to avoid changing it
                channel.pop("_id", None)

                payload = {"users": channel["users"]}

                result = Request.put(
                    org_id, "channel", payload=payload, object_id=channel_id
                )

                if result:
                    if isinstance(result, dict):
                        data = user_data if not result.get("error") else result
                        status_code = (
                            status.HTTP_201_CREATED
                            if not result.get("error")
                            else status.HTTP_400_BAD_REQUEST
                        )

                        return Response(data, status=status_code)
                    else:
                        return Response(result, status=result.status_code)

            return Response(
                {"error": "member not found"}, status=status.HTTP_404_NOT_FOUND
            )
        return Response(
            {"error": "Channel not found"}, status=status.HTTP_404_NOT_FOUND
        )

    @action(
        methods=["DELETE"],
        detail=False,
    )
    def remove_member(self, request, org_id, channel_id, member_id):
        channel = self.retrieve_channel(request, org_id, channel_id)

        if channel:

            # check if the user is aleady a member of the channel
            user_data = channel["users"].get(member_id)

            if user_data:
                # Remove  the user from the channel
                del channel["users"][member_id]

                # send signal to centri app to left message centrifugo
                channel_id = channel.pop("_id", None)

                payload = {"users": channel["users"]}

                result = Request.put(
                    org_id, "channel", payload=payload, object_id=channel_id
                )

                if isinstance(result, dict):
                    data = {"msg": "success"} if not result.get("error") else result

                    if not result.get("error"):
                        # when only one user is removed
                        request_finished.send(
                            sender=self.__class__,
                            dispatch_uid="LeftChannelSignal",
                            org_id=org_id,
<<<<<<< HEAD
                            channel_id=channel_id,
=======
                            channel_name=channel["_id"],
>>>>>>> ea7dad20
                            user_id=user_data["_id"],
                        )

                    status_code = (
                        status.HTTP_204_NO_CONTENT
                        if not result.get("error")
                        else status.HTTP_400_BAD_REQUEST
                    )
                    return Response(data, status=status_code)

            return Response(
                {"error": "member not found"}, status=status.HTTP_404_NOT_FOUND
            )
        return Response(
            {"error": "Channel not found"}, status=status.HTTP_404_NOT_FOUND
        )


channel_members_list_create_views = ChannelMemberViewset.as_view(
    {
        "get": "list_members",
        "post": "add_member",
    }
)

channel_members_update_retrieve_views = ChannelMemberViewset.as_view(
    {"get": "get_member", "put": "update_member", "delete": "remove_member"}
)


def get_channel_socket_name(request, org_id, channel_id):

    channel = ChannelMemberViewset.retrieve_channel(request, org_id, channel_id)

    if channel:
        name = build_room_name(org_id, channel["_id"])
        return JsonResponse({"socket_name": name}, status=status.HTTP_200_OK)
    else:
        return JsonResponse(
            {"error": "Channel not found"}, status=status.HTTP_404_NOT_FOUND
        )


# class SearchMessagesAPIView(APIView):
#     def post(self, request):
#         serializer = SearchMessageQuerySerializer(data=request.data)
#         if serializer.is_valid():
#             value = serializer.validated_data["value"]
#             if value != "-":
#                 data = find_item_in_data(messages_data, value, "value")
#                 response = {"status": True, "message": "Query results", "data": data}
#                 return Response(response, status=status.HTTP_200_OK)
#             else:
#                 data = messages_data
#                 response = {"status": True, "message": "Query results", "data": data}
#                 return Response(response, status=status.HTTP_200_OK)
#         return Response(serializer.errors)
#     def get(self, request):
#         return Response(
#             {
#                 "status": True,
#                 "message": "Endpoint to search messages, passing '-' will return all messages_data.",
#             }
#         )<|MERGE_RESOLUTION|>--- conflicted
+++ resolved
@@ -387,13 +387,8 @@
                                 sender=self.__class__,
                                 dispatch_uid="JoinedChannelSignal",
                                 org_id=org_id,
-<<<<<<< HEAD
                                 channel_id=channel_id,
                                 user_id=output["_id"]
-=======
-                                channel_name=channel["_id"],
-                                user_id=output["_id"],
->>>>>>> ea7dad20
                             )
                         else:
                             # when output is a list multiple users where added
@@ -401,11 +396,7 @@
                                 sender=self.__class__,
                                 dispatch_uid="JoinedChannelSignal",
                                 org_id=org_id,
-<<<<<<< HEAD
                                 channel_id=channel_id,
-=======
-                                channel_name=channel["_id"],
->>>>>>> ea7dad20
                                 added_by="logged-in-user_id",
                                 added=output,
                             )
@@ -584,11 +575,7 @@
                             sender=self.__class__,
                             dispatch_uid="LeftChannelSignal",
                             org_id=org_id,
-<<<<<<< HEAD
                             channel_id=channel_id,
-=======
-                            channel_name=channel["_id"],
->>>>>>> ea7dad20
                             user_id=user_data["_id"],
                         )
 

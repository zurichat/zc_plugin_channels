--- conflicted
+++ resolved
@@ -9,15 +9,12 @@
 
 from .serializers import (
     ChannelMessageSerializer,
-<<<<<<< HEAD
-    ThreadSerializer
-=======
+    ThreadSerializer,
     ChannelSerializer,
     SearchMessageQuerySerializer,
     ThreadSerializer,
     ThreadUpdateSerializer,
     ThreadUserRoleSerializer,
->>>>>>> 6ef1f909
 )
 from .utils import find_item_in_data
 
@@ -191,8 +188,6 @@
                 serializer.errors, status=status.HTTP_500_INTERNAL_SERVER_ERROR
             )
 
-
-<<<<<<< HEAD
 class GetChannelList(APIView):
     def get(self, request, pk=0):
         channels = [
@@ -209,13 +204,11 @@
         },
         ]
 
-<<<<<<< HEAD
+
         return Response(channels, status=status.HTTP_200_OK)
-=======
 		
 		serializer = ThreadUpdateSerializer(data= thread)
 		return Response(serializer.data)
-=======
 class ThreadUpdateAPIView(APIView):
     def get(self, request, organization_id, thread_id, channel_id):
         thread = {
@@ -230,8 +223,6 @@
             response = serializer.data
             return Response(response, status=status.HTTP_200_OK)
         return Response(serializer.errors, status=status.HTTP_400_BAD_REQUEST)
->>>>>>> 6ef1f909
-
 
 class channelUserRoles(APIView):
 
@@ -241,8 +232,4 @@
 
     def delete(self, request, pk):
         data = {"message": f"Role {pk} has been successfully deleted"}
-        return Response(data, status=status.HTTP_204_NO_CONTENT)
-<<<<<<< HEAD
->>>>>>> e7ce37538f96f403747d6cf10a91a50382701858
-=======
->>>>>>> 7d333c776b2b4bd3baa3f590894592f5c626e249+        return Response(data, status=status.HTTP_204_NO_CONTENT)
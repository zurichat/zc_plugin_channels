from apps.centri.helperfuncs import build_room_name
from apps.utils.serializers import ErrorSerializer
from django.core.signals import request_finished
from django.http.response import JsonResponse
from django.utils.timezone import datetime
from drf_yasg import openapi
from drf_yasg.utils import swagger_auto_schema
from rest_framework import status, throttling
from rest_framework.decorators import action, throttle_classes
from rest_framework.response import Response
from rest_framework.viewsets import ViewSet

from channel_plugin.utils.customexceptions import ThrottledViewSet
from channel_plugin.utils.customrequest import Request
from channel_plugin.utils.wrappers import OrderMixin

from .serializers import (  # SearchMessageQuerySerializer,
    ChannelAllFilesSerializer,
    ChannelGetSerializer,
    ChannelSerializer,
    ChannelUpdateSerializer,
    NotificationsSettingSerializer,
    SocketSerializer,
    UserChannelGetSerializer,
    UserSerializer
)

# from rest_framework.filters


# Create your views here.


class ChannelViewset(ThrottledViewSet, OrderMixin):

    OrderingFields = {"members": int, "created_on": datetime.fromisoformat}

    @swagger_auto_schema(
        operation_id="create-channel",
        request_body=ChannelSerializer,
        responses={
            201: openapi.Response("Response", ChannelUpdateSerializer),
            404: openapi.Response("Error Response", ErrorSerializer),
        },
    )
    @throttle_classes([throttling.AnonRateThrottle])
    @action(
        methods=["POST"],
        detail=False,
    )
    def channels(self, request, org_id):

        """
        This creates a channel for a
        particular organization identified by ID and creates corresponding Centrifugo room

        ```bash
        curl -X POST "{baseUrl}/v1/{org_id}/channels/"
        -H  "accept: application/json"
        -H  "Content-Type: application/json"
        -d "{  \"name\": \"channel name\",  \"owner\": \"member_id\", \"description\": \"channel description\",  \"private\": false, \"default\":false,  \"topic\": \"channel topic\"}"
        ```

        """  # noqa

        serializer = ChannelSerializer(data=request.data, context={"org_id": org_id})
        serializer.is_valid(raise_exception=True)
        channel = serializer.data.get("channel")
        result = channel.create(org_id)
        status_code = status.HTTP_404_NOT_FOUND
        if result.__contains__("_id"):
            result.update({"members": len(result["users"].keys())})
            status_code = status.HTTP_201_CREATED
        return Response(result, status=status_code)
    
<<<<<<< HEAD
=======
    @swagger_auto_schema(
        operation_id="create-room",
        request_body=RoomSerializer,
        responses={
            201: openapi.Response("Response", RoomSerializer),
            404: openapi.Response("Error Response", ErrorSerializer),
        },
    )
    @throttle_classes([throttling.AnonRateThrottle])
    @action(
        methods=["POST"],
        detail=False,
    )
    def create_room(self, request):
        serializer = RoomSerializer(data=request.data)
        serializer.is_valid(raise_exception=True)
        channel_serializer = serializer.convert_to_channel_serializer()
        channel_serializer.is_valid()
        print(channel_serializer)
        channel = channel_serializer.data.get("channel")
        result = channel.create(serializer.data.get("ord_id"))
        status_code = status.HTTP_404_NOT_FOUND

        if result.__contains__("_id"):
            request_finished.send(
                sender=None,
                dispatch_uid="UpdateSidebarSignal",
                org_id=channel_serializer.data.get("ord_id"),
                user_id=result.get("owner"),
            )
            status_code = status.HTTP_201_CREATED
            return Response(serializer.data, status=status_code)
        else:
            return Response(result, status=status_code)


>>>>>>> bd93cdff
    @swagger_auto_schema(
        operation_id="create-room",
        request_body=RoomSerializer,
        responses={
            201: openapi.Response("Response", RoomSerializer),
            404: openapi.Response("Error Response", ErrorSerializer),
        },
    )
    @throttle_classes([throttling.AnonRateThrottle])
    @action(
        methods=["POST"],
        detail=False,
    )
    def create_room(self, request):
        serializer = RoomSerializer(data=request.data)
        serializer.is_valid(raise_exception=True)
        channel_serializer = serializer.convert_to_channel_serializer()
        channel_serializer.is_valid()
        print(channel_serializer)
        channel = channel_serializer.data.get("channel")
        result = channel.create(serializer.data.get("ord_id"))
        status_code = status.HTTP_404_NOT_FOUND

        if result.__contains__("_id"):
            request_finished.send(
                sender=None,
                dispatch_uid="UpdateSidebarSignal",
                org_id=channel_serializer.data.get("ord_id"),
                user_id=result.get("owner"),
            )
            status_code = status.HTTP_201_CREATED
            return Response(serializer.data, status=status_code)
        else:
            return Response(result, status=status_code)


    @swagger_auto_schema(
        operation_id="retrieve-channels",
        responses={
            200: openapi.Response("Response", ChannelGetSerializer(many=True)),
            404: openapi.Response("Error Response", ErrorSerializer),
        },
        manual_parameters=[
            openapi.Parameter(
                "order_by",
                openapi.IN_QUERY,
                description="property to use for payload ordering",
                required=False,
                type=openapi.TYPE_STRING,
            ),
            openapi.Parameter(
                "ascending",
                openapi.IN_QUERY,
                description="direction to order payload ",
                required=False,
                type=openapi.TYPE_BOOLEAN,
            ),
        ],
    )
    @action(methods=["GET"], detail=False)
    def channel_all(self, request, org_id):
        """Get all channels in the organization

        ```bash
        curl -X GET "{baseUrl}/v1/{org_id}/channels/" -H  "accept: application/json"
        ```
        """
        data = {}
        data.update(self._clean_query_params(request))
        result = Request.get(org_id, "channel", data) or []
        status_code = status.HTTP_404_NOT_FOUND
        if isinstance(result, list):
            if result:
                for i, channel in enumerate(result):
                    result[i].update({"members": len(channel["users"].keys())})
                result = self.perform_ordering(request, result)
            status_code = status.HTTP_200_OK
        return Response(result, status=status_code)

    @swagger_auto_schema(
        responses={
            200: openapi.Response("Response", ChannelAllFilesSerializer),
            404: openapi.Response("Error Response", ErrorSerializer),
        },
        operation_id="list-all-channel-files",
    )
    @action(methods=["GET"], detail=False)
    def channel_media_all(self, request, org_id, channel_id):
        """Retrieve all files in channel

        This endpoint retrieves a list of URLs for files/media that have been sen sent in a channel.
        Response is split into `channelmessage` and `thread` objects

        ```bash
        curl -X GET "{{baseUrl}}/v1/{{org_id}}/channels/{{channel_id}}/files/" -H  "accept: application/json"
        ```
        """
        data = {"channel_id": channel_id, "has_files": "yes", "type": "message"}
        data.update(dict(request.query_params))
        result = {}
        flag = 0
        result_message = Request.get(org_id, "channelmessage", data) or []
        result_thread = Request.get(org_id, "thread", data)
        status_code = status.HTTP_404_NOT_FOUND
        if isinstance(result_message, list) or isinstance(result_thread, list):
            message_response = []
            thread_response = []
            if result_message:
                for i in result_message:
                    message_response.append(
                        {
                            "timestamp": i["timestamp"],
                            "files": i["files"],
                            "message_id": i["_id"],
                            "user_id": i["user_id"],
                        }
                    )
                    flag = 1
            if result_thread:
                for i in result_thread:
                    thread_response.append(
                        {
                            "timestamp": i["timestamp"],
                            "files": i["files"],
                            "message_id": i["_id"],
                            "user_id": i["user_id"],
                        }
                    )
                    flag = 1
            result.update(
                {
                    "message": "Successfully Retrieved"
                    if flag == 1
                    else "There are no files in this channel",
                    "channelfiles": message_response
                    if isinstance(message_response, list)
                    else [],
                    "threadfiles": thread_response
                    if isinstance(thread_response, list)
                    else [],
                }
            )
            status_code = status.HTTP_200_OK
        return Response(result, status=status_code)

    @swagger_auto_schema(
        operation_id="retrieve-channel-details",
        responses={
            200: openapi.Response("Response", ChannelGetSerializer),
            404: openapi.Response("Error Response", ErrorSerializer),
        },
    )
    @action(
        methods=["GET"],
        detail=False,
    )
    def channel_retrieve(self, request, org_id, channel_id):
        """Get channel details

        ```bash
        curl -X GET "{{baseUrl}}/v1/{{org_id}}/channels/{{channel_id}}/" -H  "accept: application/json"
        ```
        """
        data = {"_id": channel_id}
        result = Request.get(org_id, "channel", data) or {}
        status_code = status.HTTP_404_NOT_FOUND
        if result.__contains__("_id") or isinstance(result, dict):
            if result.__contains__("_id"):
                result.update({"members": len(result["users"].keys())})
            status_code = status.HTTP_200_OK
        return Response(result, status=status_code)

    @swagger_auto_schema(
        operation_id="update-channel-details",
        request_body=ChannelUpdateSerializer,
        responses={
            200: openapi.Response("Response", ChannelGetSerializer),
            404: openapi.Response("Error Response", ErrorSerializer),
        },
    )
    @action(
        methods=["PUT"],
        detail=False,
    )
    def channel_update(self, request, org_id, channel_id):
        """Update channel details

        ```bash
        curl -X PUT "{{baseUrl}}/v1/{{org_id}}/channels/{{channel_id}}/"
        -H  "accept: application/json"
        -H  "Content-Type: application/json"
        -d "{  \"name\": \"channel name\",  \"description\": \"channel description\",  \"private\": false,  \"archived\": false,  \"topic\": \"channel topic\",  \"starred\": false}"
        ```
        """  # noqa
        serializer = ChannelUpdateSerializer(
            data=request.data, context={"org_id": org_id, "_id": channel_id}
        )
        serializer.is_valid(raise_exception=True)
        payload = serializer.data.get("channel")
        result = Request.put(org_id, "channel", payload, object_id=channel_id) or {}
        status_code = status.HTTP_404_NOT_FOUND
        if (
            result.__contains__("_id")
            or isinstance(result, dict)
            and not result.__contains__("error")
        ):
            if result.__contains__("_id"):
                result.update({"members": len(result["users"].keys())})
            status_code = status.HTTP_200_OK
        return Response(result, status=status_code)

    @swagger_auto_schema(
        operation_id="delete-channel",
        responses={
            204: openapi.Response("Channel deleted successfully"),
            404: openapi.Response("Not found"),
        },
    )
    @action(
        methods=["DELETE"],
        detail=False,
    )
    def channel_delete(self, request, org_id, channel_id):
        """Delete a channel

        This endpoint deletes a channel and its related objects: messages, roles and threads

        ```bash
        curl -X DELETE "{{baseUrl}}/v1/{{org_id}}/channels/{{channel_id}}/" -H  "accept: application/json"
        ```
        """
        result = Request.delete(org_id, "channel", object_id=channel_id)

        # delete relationships
        if result.get("status") == 200:
            if result.get("data", {}).get("deleted_count") > 0:
                Request.delete(
                    org_id, "channelmessage", data_filter={"channel_id": channel_id}
                )
                Request.delete(org_id, "thread", data_filter={"channel_id": channel_id})
                Request.delete(org_id, "role", data_filter={"channel_id": channel_id})

        return Response(status=status.HTTP_204_NO_CONTENT)

    @swagger_auto_schema(
        operation_id="retrieve-user-channels",
        responses={
            200: openapi.Response("Response", UserChannelGetSerializer(many=True)),
            204: openapi.Response("User does not belong to any channel"),
            400: openapi.Response("Not found", ErrorSerializer),
        },
    )
    @action(methods=["GET"], detail=False)
    def user_channel_retrieve(self, request, org_id, user_id):
        """Retrieve list of channels a user belongs to

        ```bash
        curl -X GET "{{baseUrl}}/v1/{{org_id}}/channels/users/{{user_id}}/" -H  "accept: application/json"
        ```
        """
        data = {}
        data.update(dict(request.query_params))
        response = Request.get(org_id, "channel", data) or []
        result = []
        status_code = status.HTTP_400_BAD_REQUEST
        if isinstance(response, list):
            status_code = (
                status.HTTP_200_OK if len(response) > 0 else status.HTTP_204_NO_CONTENT
            )
            result = list(
                map(
                    lambda item: {
                        "_id": item.get("_id"),
                        "name": item.get("name"),
                        "description": item.get("description"),
                    },
                    list(
                        filter(
                            lambda item: user_id in item.get("users", {}).keys(),
                            response,
                        )
                    ),
                )
            )

        return Response(result, status=status_code)

    @swagger_auto_schema(
        responses={
            200: openapi.Response("Response", SocketSerializer()),
            404: openapi.Response("Not found"),
        },
        operation_id="retrieve-channel-socket-name",
    )
    @action(
        methods=["GET"],
        detail=False,
    )
    def get_channel_socket_name(self, request, org_id, channel_id):
        """
        Retrieve Centrifugo socket channel name based on organisation and channel IDs

        ```bash
        curl -X GET "{{baseUrl}}/v1/{{org_id}}/channels/{{channel_id}}/socket/" -H  "accept: application/json"
        ```
        """
        channel = ChannelMemberViewset.retrieve_channel(request, org_id, channel_id)

        if channel:
            data = {
                "socket_name": build_room_name(org_id, channel_id),
                "channel_id": channel_id,
            }

            serializer = SocketSerializer(data=data)
            serializer.is_valid(raise_exception=True)
            return JsonResponse(serializer.data, status=status.HTTP_200_OK)
        else:
            return JsonResponse(
                {"error": "Channel not found"}, status=status.HTTP_404_NOT_FOUND
            )




channel_list_create_view = ChannelViewset.as_view(
    {
        "get": "channel_all",
        "post": "channels",
    }
)


channel_list_zc_main_views = ChannelViewset.as_view({"post": "create_room"})


channel_retrieve_update_delete_view = ChannelViewset.as_view(
    {"get": "channel_retrieve", "put": "channel_update", "delete": "channel_delete"}
)

channel_media_all_view = ChannelViewset.as_view(
    {
        "get": "channel_media_all",
    }
)

user_channel_list = ChannelViewset.as_view(
    {
        "get": "user_channel_retrieve",
    }
)

channel_socket_view = ChannelViewset.as_view({"get": "get_channel_socket_name"})


class ChannelMemberViewset(ViewSet):
    def validate_name(self, name):
        return name

    @staticmethod
    def retrieve_channel(request, org_id, channel_id):
        """
        This method retrieves a channel's data
        from zc-core
        """
        data = {"_id": channel_id}
        result = Request.get(org_id, "channel", data) or {}
        if result.__contains__("_id") and isinstance(result, dict):
            return result
        return {}

    # def prepare_params(self):
    #     param_checkers = {
    #         "__starts": "$",
    #         "__ends": "#",
    #         "__contains": "*",
    #         "__gt": ">",
    #         "__lt": "<",
    #     }

    #     params = dict(self.request.query_params)

    #     """
    #         Note if your planing to use the filterwrapper class
    #         you have to convert the values of your query_parameter
    #         to a python value by using json.loads
    #     """

    #     for key in self.request.query_params.keys():
    #         try:
    #             params[key] = json.loads(params.get(key)[0])
    #         except:  # noqa
    #             params[key] = params.get(key)[0]

    #         for chk in param_checkers:
    #             if key.endswith(chk):
    #                 p = param_checkers[chk] + key.replace(chk, "")

    #                 try:
    #                     params[p] = json.loads(params.get(key))
    #                 except:  # noqa
    #                     params[p] = params.get(key)
    #                 params.pop(key)
    #     return params

    # def filter_objects(self, data: list, serializer: serializers.Serializer):
    #     # method  applies filteration to user list
    #     output = []

    #     params = self.prepare_params()
    #     params = FilterWrapper.filter_params(
    #         allowed=list(serializer().get_fields().keys()), params=params
    #     )

    #     output = FilterWrapper.filter_objects(data, params)
    #     return output

    @swagger_auto_schema(
        request_body=UserSerializer,
        responses={
            201: openapi.Response("Response", UserSerializer),
            400: openapi.Response("Error Response"),
            404: openapi.Response("Collection Not Found"),
        },
        operation_id="add-channel-members",
        # manual_parameters=[
        #     openapi.Parameter(
        #         "user_id",
        #         openapi.IN_QUERY,
        #         description="User ID (id of active user)",
        #         required=True,
        #         type=openapi.TYPE_STRING,
        #     ),
        # ],
    )
    @action(
        methods=["POST"],
        detail=False,
    )
    def add_member(self, request, org_id, channel_id):
        """
        This method adds one or more users to a channel

        A JOIN event is published to Centrifugo when users are added to the channel

        **Add one user**
        ```bash
        curl -X POST "{{baseUrl}}/v1/{{org_id}}/channels/{{channel_id}}/members/"
        -H  "accept: application/json"
        -H  "Content-Type: application/json"
        -d "{\"_id\": \"string\",
            \"role_id\": \"string\",
            \"is_admin\": false,
            \"notifications\": {
                 \"web\": \"nothing\",
                 \"mobile\": \"mentions\",
                 \"same_for_mobile\": true,
                 \"mute\": false
                }
            }"
        ```

        **Add multiple users**

        ```bash
        curl -X POST "{{baseUrl}}/v1/{{org_id}}/channels/{{channel_id}}/members/"
        -H  "accept: application/json"
        -H  "Content-Type: application/json"
        -d "[
                {\"_id\": \"string\",
                \"role_id\": \"string\",
                \"is_admin\": false,
                \"notifications\": {
                    \"web\": \"nothing\",
                    \"mobile\": \"mentions\",
                    \"same_for_mobile\": true,
                    \"mute\": false
                    }
                },
                {\"_id\": \"string\",
                \"role_id\": \"string\",
                \"is_admin\": false,
                \"notifications\": {
                    \"web\": \"nothing\",
                    \"mobile\": \"mentions\",
                    \"same_for_mobile\": true,
                    \"mute\": false
                    }
                },
                {\"_id\": \"string\",
                \"role_id\": \"string\",
                \"is_admin\": false,
                \"notifications\": {
                    \"web\": \"nothing\",
                    \"mobile\": \"mentions\",
                    \"same_for_mobile\": true,
                    \"mute\": false
                    }
                },
                ...
            ]"
        ```

        """
        # get the channel from zc-core
        channel = self.retrieve_channel(request, org_id, channel_id)

        if channel.__contains__("_id"):

            output = None

            # if multiple users are been added
            if isinstance(request.data, list):
                serializer = UserSerializer(data=request.data, many=True)
                serializer.is_valid(raise_exception=True)
                user_list = serializer.initial_data

                # add all users not in group
                for user in user_list:
                    if channel["users"].get(user["_id"]):
                        user_list.remove(user)
                    else:
                        channel["users"].update({f"{user['_id']}": user})

                output = user_list

            else:
                user_id = request.data.get("_id")
                user_data = channel["users"].get(user_id)

                if not user_data:
                    serializer = UserSerializer(data=request.data)
                    serializer.is_valid(raise_exception=True)
                    user_data = serializer.data

                    # add user to the channel
                    channel["users"].update({f"{user_data['_id']}": serializer.data})

                    output = user_data
                else:
                    return Response(user_data, status=status.HTTP_200_OK)

            # remove channel ID to avoid changing it
            channel_id = channel.pop("_id", None)

            # only update user dict
            payload = {"users": channel["users"]}

            result = Request.put(
                org_id, "channel", payload=payload, object_id=channel_id
            )

            if isinstance(result, dict):
                if not result.get("error"):
                    if isinstance(output, dict):
                        # when only one user is added
                        request_finished.send(
                            sender=self.__class__,
                            dispatch_uid="JoinedChannelSignal",
                            org_id=org_id,
                            channel_id=channel_id,
                            user=output,
                        )
                    else:
                        # when output is a list multiple users where added
                        request_finished.send(
                            sender=self.__class__,
                            dispatch_uid="JoinedChannelSignal",
                            org_id=org_id,
                            channel_id=channel_id,
                            # added_by=request.query_params.get("user_id"),
                            added=output,
                        )
                    status_code = status.HTTP_201_CREATED if output else status.HTTP_200_OK
                    return Response(output, status=status_code)
                else:
                    return Response(
                        result.get("error"), status=status.HTTP_400_BAD_REQUEST
                    )
            else:
                return Response(result, status=result.status_code)
        return Response(
            {"error": "channel not found"}, status=status.HTTP_404_NOT_FOUND
        )

    @swagger_auto_schema(
        request_body=UserSerializer,
        responses={
            201: openapi.Response("Response", UserSerializer),
            404: openapi.Response("Collection Not Found"),
        },
        operation_id="channel-member-can-input",
    )
    @action(
        methods=["POST"],
        detail=False,
    )
    def can_input(self, request, org_id, channel_id):
        """Check if input is enabled for users

        This checks if a user input should be disabled or enabled, i.e \
        should users be able to send messages in the channel or not.

        (incomplete doc)

        ```bash
        curl -X POST "{{baseUrl}}/api/v1/{{org_id}}/channels/{{channel_id}}/members/can_input/"
        -H  "accept: application/json"
        -H  "Content-Type: application/json"
        -d "{
                \"_id\": \"string\",
                \"role_id\": \"string\",
                \"is_admin\": false,
                \"notifications\": { }
            }"
        ```
        """
        # get the channel from zc-core
        channel = self.retrieve_channel(request, org_id, channel_id)

        if channel.__contains__("_id"):
            if channel["allow_members_input"] is True:
                can_input = True
                return Response(can_input, status=status.HTTP_200_OK)
            else:
                user_id = request.data.get("_id")
                user_data = channel["users"].get(user_id)

                if user_data:
                    # Check if user is an admin
                    if user_data.is_admin:
                        can_input = True
                        return Response(can_input, status=status.HTTP_200_OK)
                    else:
                        can_input = False
                        return Response(can_input, status=status.HTTP_200_OK)
                else:
                    return Response(
                        {"error": "channel not found"}, status=status.HTTP_404_NOT_FOUND
                    )
        return Response(
            {"error": "channel not found"}, status=status.HTTP_404_NOT_FOUND
        )

    @swagger_auto_schema(
        operation_id="list-channel-members",
        responses={
            200: openapi.Response("Response", UserSerializer(many=True)),
            404: openapi.Response("Not Found"),
        },
    )
    @action(
        methods=["GET"],
        detail=False,
    )
    def list_members(self, request, org_id, channel_id):
        """
        This method gets all members for a
        channel identified by ID

        ```bash
        curl -X GET "{{baseUrl}}/v1/{{org_id}}/channels/{{channel_id}}/members/" -H  "accept: application/json"
        ```
        """

        # get the channel from zc-core
        channel = self.retrieve_channel(request, org_id, channel_id)

        if channel.__contains__("_id"):
            users = list(channel.get("users", {}).values())
            serializer = UserSerializer(data=users, many=True)

            serializer.is_valid(raise_exception=True)
            return Response(serializer.data, status=status.HTTP_200_OK)

        return Response(
            {"error": "Channel not found"}, status=status.HTTP_404_NOT_FOUND
        )

    @swagger_auto_schema(
        responses={
            200: openapi.Response("Response", UserSerializer),
            404: openapi.Response("Not Found"),
        },
        operation_id="retrieve-member-details",
    )
    @action(
        methods=["GET"],
        detail=False,
    )
    def get_member(self, request, org_id, channel_id, member_id):
        """Get details of a channel member

        ```bash
        curl -X GET "{{baseUrl}}/v1/{{org_id}}/channels/{{channel_id}}/members/{{member_id}}/" -H  "accept: application/json"
        ```
        """  # noqa
        channel = self.retrieve_channel(request, org_id, channel_id)

        if channel.__contains__("_id"):

            # checks if the user is a member of the channel
            user_data = channel["users"].get(member_id)

            if user_data:
                serializer = UserSerializer(data=user_data)
                serializer.is_valid(raise_exception=True)
                return Response(serializer.data, status=status.HTTP_200_OK)

            return Response(
                {"error": "member not found"}, status=status.HTTP_404_NOT_FOUND
            )

        return Response(
            {"error": "Channel not found"}, status=status.HTTP_404_NOT_FOUND
        )

    @swagger_auto_schema(
        request_body=UserSerializer,
        responses={
            200: openapi.Response("Response", UserSerializer),
            404: openapi.Response("Not found"),
        },
        operation_id="update-member-details",
    )
    @action(
        methods=["PUT"],
        detail=False,
    )
    def update_member(self, request, org_id, channel_id, member_id):
        """Update channel member details

        ```bash
        curl -X PUT "{{baseUrl}}/v1/{{org_id}}/channels/{{channel_id}}/members/"
        -H  "accept: application/json"
        -H  "Content-Type: application/json"
        -d "{\"_id\": \"string\",
            \"role_id\": \"string\",
            \"is_admin\": false,
            \"notifications\": {
                 \"web\": \"nothing\",
                 \"mobile\": \"mentions\",
                 \"same_for_mobile\": true,
                 \"mute\": false
                }
            }"
        ```
        """
        # get the channel from zc-core
        channel = self.retrieve_channel(request, org_id, channel_id)

        if channel.__contains__("_id"):

            # check if the user is aleady a member of the channel
            user_data = channel["users"].get(member_id)

            if user_data:

                # update the users data
                for key in user_data.keys():
                    if key != "_id":
                        user_data[key] = request.data.get(key, user_data[key])

                serializer = UserSerializer(data=user_data)
                serializer.is_valid(raise_exception=True)

                # add user to the channel
                channel["users"].update({f"{member_id}": serializer.data})

                # remove channel id to avoid changing it
                channel.pop("_id", None)

                payload = {"users": channel["users"]}

                result = Request.put(
                    org_id, "channel", payload=payload, object_id=channel_id
                )

                if result:
                    if isinstance(result, dict):
                        data = user_data if not result.get("error") else result
                        status_code = (
                            status.HTTP_201_CREATED
                            if not result.get("error")
                            else status.HTTP_400_BAD_REQUEST
                        )

                        return Response(data, status=status_code)
                    else:
                        return Response(result, status=result.status_code)

            return Response(
                {"error": "member not found"}, status=status.HTTP_404_NOT_FOUND
            )
        return Response(
            {"error": "Channel not found"}, status=status.HTTP_404_NOT_FOUND
        )

    @swagger_auto_schema(
        responses={
            204: openapi.Response("User removed successfully"),
            404: openapi.Response("Not found"),
        },
        operation_id="delete-member-details",
    )
    @action(
        methods=["DELETE"],
        detail=False,
    )
    def remove_member(self, request, org_id, channel_id, member_id):
        """Remove member from a channel

        ```bash
        curl -X DELETE "{{baseUrl}}/v1/{{org_id}}/channels/{{channel_id}}/members/{{member_id}}/" -H  "accept: application/json"
        ```
        """  # noqa
        channel = self.retrieve_channel(request, org_id, channel_id)

        if channel.__contains__("_id"):

            # check if the user is aleady a member of the channel
            user_data = channel["users"].get(member_id)

            if user_data:
                # Remove  the user from the channel
                del channel["users"][member_id]

                # send signal to centri app to left message centrifugo
                channel_id = channel.pop("_id", None)

                payload = {"users": channel["users"]}

                result = Request.put(
                    org_id, "channel", payload=payload, object_id=channel_id
                )

                if isinstance(result, dict):
                    data = {"msg": "success"} if not result.get("error") else result

                    if not result.get("error"):
                        # when only one user is removed
                        request_finished.send(
                            sender=self.__class__,
                            dispatch_uid="LeftChannelSignal",
                            org_id=org_id,
                            channel_id=channel_id,
                            user=user_data.copy(),
                        )
                    status_code = (
                        status.HTTP_204_NO_CONTENT
                        if not result.get("error")
                        else status.HTTP_400_BAD_REQUEST
                    )
                    return Response(data, status=status_code)

            return Response(
                {"error": "member not found"}, status=status.HTTP_404_NOT_FOUND
            )
        return Response(
            {"error": "Channel not found"}, status=status.HTTP_404_NOT_FOUND
        )

    @swagger_auto_schema(
        responses={
            200: openapi.Response("Response", NotificationsSettingSerializer),
            404: openapi.Response("Not Found"),
        },
        operation_id="retrieve-user-notifications",
    )
    @action(
        methods=["GET"],
        detail=False,
    )
    def notification_retrieve(self, request, org_id, channel_id, member_id):
        """Retrieve user notification preferences for channel

        ```bash
        curl -X GET "{{baseUrl}}/v1/{{org_id}}/channels/{{channel_id}}/members/{{member_id}}/notifications/" -H  "accept: application/json"
        ```
        """  # noqa
        channel = self.retrieve_channel(request, org_id, channel_id)
        if channel.__contains__("_id"):
            user_data = channel["users"].get(member_id)
            if user_data:
                serializer = UserSerializer(data=user_data)
                serializer.is_valid(raise_exception=True)

                # an empty field will be returned for users that have not
                # changed their settings.
                # DEFAULT_SETTINGS = {
                #     "web": "nothing",
                #     "mobile": "mentions",
                #     "same_for_mobile": False,
                #     "mute": False
                # }

                settings = serializer.data.get("notifications", {})
                return Response(settings, status=status.HTTP_200_OK)

            return Response(
                {"error": "member not found"}, status=status.HTTP_404_NOT_FOUND
            )
        return Response(
            {"error": "channel not found"}, status=status.HTTP_404_NOT_FOUND
        )

    @swagger_auto_schema(
        request_body=NotificationsSettingSerializer,
        responses={
            200: openapi.Response(
                "Response",
                NotificationsSettingSerializer,
            )
        },
        operation_id="update-user-notifications",
    )
    @action(
        methods=["PUT"],
        detail=False,
    )
    def notification_update(self, request, org_id, channel_id, member_id):
        """Update user notification preferences for a channel

        ```bash
        curl -X PUT "{{baseUrl}}v1/{{org_id}}/channels/{{channel_id}}/members/{{member_id}}/notifications/"
        -H  "accept: application/json"
        -H  "Content-Type: application/json"
        -d "{
                \"web\": \"all\",
                \"mobile\": \"all\",
                \"same_for_mobile\": true,
                \"mute\": true
            }"
        ```
        """

        channel = self.retrieve_channel(request, org_id, channel_id)
        if channel.__contains__("_id"):
            user_data = channel["users"].get(member_id)

            if user_data:
                serializer = NotificationsSettingSerializer(data=request.data)
                serializer.is_valid(raise_exception=True)

                # by default, users do not have a settings field
                # whether or not this user has a settings field,
                # make an update with the new settings
                notification_settings = dict(serializer.data)
                user_data.setdefault("notifications", {}).update(notification_settings)

                # push the updated user details to the channel object
                channel["users"].update({f"{member_id}": user_data})

                # remove channel id to avoid changing it
                channel.pop("_id", None)

                payload = {"users": channel["users"]}
                result = Request.put(
                    org_id, "channel", payload=payload, object_id=channel_id
                )

                if result:
                    if isinstance(result, dict):
                        data = (
                            notification_settings if not result.get("error") else result
                        )
                        status_code = (
                            status.HTTP_201_CREATED
                            if not result.get("error")
                            else status.HTTP_400_BAD_REQUEST
                        )

                        return Response(data, status=status_code)
                    else:
                        return Response(result, status=result.status_code)

            return Response(
                {"error": "member not found"}, status=status.HTTP_404_NOT_FOUND
            )
        return Response(
            {"error": "channel not found"}, status=status.HTTP_404_NOT_FOUND
        )


channel_members_can_input_view = ChannelMemberViewset.as_view(
    {
        "post": "can_input",
    }
)


channel_members_list_create_views = ChannelMemberViewset.as_view(
    {
        "get": "list_members",
        "post": "add_member",
    }
)

channel_members_update_retrieve_views = ChannelMemberViewset.as_view(
    {"get": "get_member", "put": "update_member", "delete": "remove_member"}
)

notification_views = ChannelMemberViewset.as_view(
    {"get": "notification_retrieve", "put": "notification_update"}
)<|MERGE_RESOLUTION|>--- conflicted
+++ resolved
@@ -73,8 +73,6 @@
             status_code = status.HTTP_201_CREATED
         return Response(result, status=status_code)
     
-<<<<<<< HEAD
-=======
     @swagger_auto_schema(
         operation_id="create-room",
         request_body=RoomSerializer,
@@ -111,7 +109,6 @@
             return Response(result, status=status_code)
 
 
->>>>>>> bd93cdff
     @swagger_auto_schema(
         operation_id="create-room",
         request_body=RoomSerializer,

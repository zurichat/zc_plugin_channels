--- conflicted
+++ resolved
@@ -405,13 +405,10 @@
     }
 )
 
-<<<<<<< HEAD
-=======
 
 channel_list_zc_main_views = ChannelViewset.as_view({"post": "create_room"})
 
 
->>>>>>> 83443824
 channel_retrieve_update_delete_view = ChannelViewset.as_view(
     {"get": "channel_retrieve", "put": "channel_update", "delete": "channel_delete"}
 )

import asyncio
import requests

from django.utils.timezone import datetime
from django.shortcuts import render

from drf_yasg import openapi
from drf_yasg.utils import swagger_auto_schema

from rest_framework import status, throttling
from rest_framework.decorators import action, throttle_classes
from rest_framework.viewsets import ViewSet

from apps.centri.helperfuncs import build_room_name
from apps.centri.signals.async_signal import request_finished
from apps.utils.serializers import ErrorSerializer

from channel_plugin.utils.custome_response import Response
from channel_plugin.utils.customexceptions import ThrottledViewSet
from channel_plugin.utils.customrequest import AsyncRequest, Request
from channel_plugin.utils.mixins import AsycViewMixin
from channel_plugin.utils.wrappers import OrderMixin

from .serializers import (  # SearchMessageQuerySerializer,
    ChannelAllFilesSerializer,
    ChannelGetSerializer,
    ChannelSerializer,
    ChannelUpdateSerializer,
    NotificationsSettingSerializer,
    RoomSerializer,
    SocketSerializer,
    UserChannelGetSerializer,
    UserSerializer,
)

# Create your views here.


class ChannelViewset(AsycViewMixin, ThrottledViewSet, OrderMixin):

    OrderingFields = {"members": int, "created_on": datetime.fromisoformat}

    @swagger_auto_schema(
        operation_id="create-channel",
        request_body=ChannelSerializer,
        responses={
            201: openapi.Response("Response", ChannelUpdateSerializer),
            404: openapi.Response("Error Response", ErrorSerializer),
        },
    )
    @throttle_classes([throttling.AnonRateThrottle])
    @action(
        methods=["POST"],
        detail=False,
    )
    async def channels(self, request, org_id):

        """
        This creates a channel for a
        particular organization identified by ID and creates corresponding Centrifugo room
        ```bash
        curl -X POST "{baseUrl}/v1/{org_id}/channels/"
        -H  "accept: application/json"
        -H  "Content-Type: application/json"
        -d "{  \"name\": \"channel name\",  \"owner\": \"member_id\", \"description\": \"channel description\",  \"private\": false, \"default\":false,  \"topic\": \"channel topic\"}"
        ```
        """  # noqa
        serializer = ChannelSerializer(data=request.data, context={"org_id": org_id})
        serializer.is_valid(raise_exception=True)
        channel = serializer.data.get("channel")
        result = await channel.create(org_id)
        status_code = status.HTTP_404_NOT_FOUND
        if result.__contains__("_id"):
            result.update({"members": len(result["users"].keys())})
            loop = asyncio.get_event_loop()
            loop.create_task(
                request_finished.send(
                    sender=None,
                    dispatch_uid="UpdateSidebarSignal",
                    org_id=org_id,
                    user_id=result.get("owner"),
                )
            )
            status_code = status.HTTP_201_CREATED
        return Response(result, status=status_code, request=request, view=self)

    @swagger_auto_schema(
        operation_id="create-room",
        request_body=RoomSerializer,
        responses={
            201: openapi.Response("Response", RoomSerializer),
            404: openapi.Response("Error Response", ErrorSerializer),
        },
    )
    @throttle_classes([throttling.AnonRateThrottle])
    @action(
        methods=["POST"],
        detail=False,
    )
    async def create_room(self, request, org_id=None):
        serializer = RoomSerializer(data=request.data)
        serializer.is_valid(raise_exception=True)
        channel_serializer = serializer.convert_to_channel_serializer()
        channel_serializer.is_valid()
        channel = channel_serializer.data.get("channel")
        result = await channel.create(serializer.data.get("ord_id"))
        status_code = status.HTTP_404_NOT_FOUND

        if result.__contains__("_id"):
            loop = asyncio.get_event_loop()
            loop.create_task(
                request_finished.send(
                    sender=str,
                    dispatch_uid="UpdateSidebarSignal",
                    org_id=channel_serializer.data.get("ord_id"),
                    user_id=result.get("owner"),
                )
            )

            status_code = status.HTTP_201_CREATED
            return Response(serializer.data, status=status_code, request=request, view=self)
        else:
            return Response(result, status=status_code, request=request, view=self)

    @swagger_auto_schema(
        operation_id="retrieve-channels",
        responses={
            200: openapi.Response("Response", ChannelGetSerializer(many=True)),
            404: openapi.Response("Error Response", ErrorSerializer),
        },
        manual_parameters=[
            openapi.Parameter(
                "order_by",
                openapi.IN_QUERY,
                description="property to use for payload ordering",
                required=False,
                type=openapi.TYPE_STRING,
            ),
            openapi.Parameter(
                "ascending",
                openapi.IN_QUERY,
                description="direction to order payload ",
                required=False,
                type=openapi.TYPE_BOOLEAN,
            ),
        ],
    )
    @action(methods=["GET"], detail=False)
    async def channel_all(self, request, org_id):
        """Get all channels in the organization
        ```bash
        curl -X GET "{baseUrl}/v1/{org_id}/channels/" -H  "accept: application/json"
        ```
        """
        data = {}
        data.update(self._clean_query_params(request))
        result = await AsyncRequest.get(org_id, "channel", data) or []
        status_code = status.HTTP_404_NOT_FOUND
        if isinstance(result, list):
            if result:
                for i, channel in enumerate(result):
                    result[i].update({"members": len(channel["users"].keys())})
                result = self.perform_ordering(request, result)
            status_code = status.HTTP_200_OK
        return Response(result, status=status_code, request=request, view=self)

    @swagger_auto_schema(
        responses={
            200: openapi.Response("Response", ChannelAllFilesSerializer),
            404: openapi.Response("Error Response", ErrorSerializer),
        },
        operation_id="list-all-channel-files",
    )
    @action(methods=["GET"], detail=False)
    async def channel_media_all(self, request, org_id, channel_id):
        """Retrieve all files in channel
        This endpoint retrieves a list of URLs for files/media that have been sen sent in a channel.
        Response is split into `channelmessage` and `thread` objects
        ```bash
        curl -X GET "{{baseUrl}}/v1/{{org_id}}/channels/{{channel_id}}/files/" -H  "accept: application/json"
        ```
        """
        data = {"channel_id": channel_id, "has_files": "yes", "type": "message"}
        data.update(dict(request.query_params))
        result = {}
        flag = 0
        result_message = await AsyncRequest.get(org_id, "channelmessage", data) or []
        result_thread = await AsyncRequest.get(org_id, "thread", data)
        status_code = status.HTTP_404_NOT_FOUND
        if isinstance(result_message, list) or isinstance(result_thread, list):
            message_response = []
            thread_response = []
            if result_message:
                for i in result_message:
                    message_response.append(
                        {
                            "timestamp": i["timestamp"],
                            "files": i["files"],
                            "message_id": i["_id"],
                            "user_id": i["user_id"],
                        }
                    )
                    flag = 1
            if result_thread:
                for i in result_thread:
                    thread_response.append(
                        {
                            "timestamp": i["timestamp"],
                            "files": i["files"],
                            "message_id": i["_id"],
                            "user_id": i["user_id"],
                        }
                    )
                    flag = 1
            result.update(
                {
                    "message": "Successfully Retrieved"
                    if flag == 1
                    else "There are no files in this channel",
                    "channelfiles": message_response
                    if isinstance(message_response, list)
                    else [],
                    "threadfiles": thread_response
                    if isinstance(thread_response, list)
                    else [],
                }
            )
            status_code = status.HTTP_200_OK
        return Response(result, status=status_code, request=request, view=self)

    @swagger_auto_schema(
        operation_id="retrieve-channel-details",
        responses={
            200: openapi.Response("Response", ChannelGetSerializer),
            404: openapi.Response("Error Response", ErrorSerializer),
        },
    )
    @action(
        methods=["GET"],
        detail=False,
    )
    async def channel_retrieve(self, request, org_id, channel_id):
        """Get channel details
        ```bash
        curl -X GET "{{baseUrl}}/v1/{{org_id}}/channels/{{channel_id}}/" -H  "accept: application/json"
        ```
        """
        data = {"_id": channel_id}
        result = await AsyncRequest.get(org_id, "channel", data) or {}
        status_code = status.HTTP_404_NOT_FOUND
        if result.__contains__("_id") or isinstance(result, dict):
            if result.__contains__("_id"):
                result.update({"members": len(result["users"].keys())})
            status_code = status.HTTP_200_OK
        return Response(result, status=status_code, request=request, view=self)

    @swagger_auto_schema(
        operation_id="update-channel-details",
        request_body=ChannelUpdateSerializer,
        responses={
            200: openapi.Response("Response", ChannelGetSerializer),
            404: openapi.Response("Error Response", ErrorSerializer),
        },
    )
    @action(
        methods=["PUT"],
        detail=False,
    )
    async def channel_update(self, request, org_id, channel_id):
        """Update channel details
        ```bash
        curl -X PUT "{{baseUrl}}/v1/{{org_id}}/channels/{{channel_id}}/"
        -H  "accept: application/json"
        -H  "Content-Type: application/json"
        -d "{  \"name\": \"channel name\",  \"description\": \"channel description\",  \"private\": false,  \"archived\": false,  \"topic\": \"channel topic\",  \"starred\": false}"
        ```
        """  # noqa
        serializer = ChannelUpdateSerializer(
            data=request.data, context={"org_id": org_id, "_id": channel_id}
        )
        serializer.is_valid(raise_exception=True)
        payload = serializer.data.get("channel")
        result = (
            await AsyncRequest.put(org_id, "channel", payload, object_id=channel_id)
            or {}
        )
        status_code = status.HTTP_404_NOT_FOUND
        if (
            result.__contains__("_id")
            or isinstance(result, dict)
            and not result.__contains__("error")
        ):
            if result.__contains__("_id"):
                result.update({"members": len(result["users"].keys())})
            status_code = status.HTTP_200_OK
        return Response(result, status=status_code, request=request, view=self)

    @swagger_auto_schema(
        operation_id="delete-channel",
        responses={
            204: openapi.Response("Channel deleted successfully"),
            404: openapi.Response("Not found"),
        },
        manual_parameters=[
            openapi.Parameter(
                "user_id",
                openapi.IN_QUERY,
                description="User ID (owner of message)",
                required=True,
                type=openapi.TYPE_STRING,
            )
        ],
    )
    @action(
        methods=["DELETE"],
        detail=False,
    )
    async def channel_delete(self, request, org_id, channel_id):
        """Delete a channel
        This endpoint deletes a channel and its related objects: messages, roles and threads
        ```bash
        curl -X DELETE "{{baseUrl}}/v1/{{org_id}}/channels/{{channel_id}}/" -H  "accept: application/json"
        ```
        """
        result = await AsyncRequest.delete(org_id, "channel", object_id=channel_id)

        # delete relationships
        if result.get("status") == 200:
            loop = asyncio.get_event_loop()
            loop.create_task(
                request_finished.send(
                    sender=None,
                    dispatch_uid="UpdateSidebarSignal",
                    org_id=org_id,
                    user_id=request.query_params.get("user_id", None),
                )
            )

            if result.get("data", {}).get("deleted_count") > 0:
                async def delete():
                    await AsyncRequest.delete(
                        org_id, "channelmessage", data_filter={"channel_id": channel_id}
                    )
                    await AsyncRequest.delete(org_id, "thread", data_filter={"channel_id": channel_id})
                    await AsyncRequest.delete(org_id, "role", data_filter={"channel_id": channel_id})

                loop = asyncio.get_event_loop()
                loop.create_task(delete())
        return Response(status=status.HTTP_204_NO_CONTENT, request=request, view=self)

    @swagger_auto_schema(
        operation_id="retrieve-user-channels",
        responses={
            200: openapi.Response("Response", UserChannelGetSerializer(many=True)),
            204: openapi.Response("User does not belong to any channel"),
            400: openapi.Response("Not found", ErrorSerializer),
        },
    )
    @action(methods=["GET"], detail=False)
    async def user_channel_retrieve(self, request, org_id, user_id):
        """Retrieve list of channels a user belongs to
        ```bash
        curl -X GET "{{baseUrl}}/v1/{{org_id}}/channels/users/{{user_id}}/" -H  "accept: application/json"
        ```
        """
        data = {}
        data.update(dict(request.query_params))
        response = await AsyncRequest.get(org_id, "channel", data) or []
        result = []
        status_code = status.HTTP_400_BAD_REQUEST
        if isinstance(response, list):
            status_code = (
                status.HTTP_200_OK if len(response) > 0 else status.HTTP_204_NO_CONTENT
            )
            result = list(
                map(
                    lambda item: {
                        "_id": item.get("_id"),
                        "name": item.get("name"),
                        "description": item.get("description"),
                    },
                    list(
                        filter(
                            lambda item: user_id in item.get("users", {}).keys(),
                            response,
                        )
                    ),
                )
            )

        return Response(result, status=status_code, request=request, view=self)

    @swagger_auto_schema(
        responses={
            200: openapi.Response("Response", SocketSerializer()),
            404: openapi.Response("Not found"),
        },
        operation_id="retrieve-channel-socket-name",
    )
    @action(
        methods=["GET"],
        detail=False,
    )
    async def get_channel_socket_name(self, request, org_id, channel_id):
        """
        Retrieve Centrifugo socket channel name based on organisation and channel IDs
        ```bash
        curl -X GET "{{baseUrl}}/v1/{{org_id}}/channels/{{channel_id}}/socket/" -H  "accept: application/json"
        ```
        """
        channel = await ChannelMemberViewset.retrieve_channel(
            request, org_id, channel_id
        )
        data = {
            "socket_name": build_room_name(org_id, channel_id),
            "channel_id": channel_id,
        }
        if channel:
            serializer = SocketSerializer(data=data)
            serializer.is_valid(raise_exception=True)
            return Response(
                serializer.data, status=status.HTTP_200_OK, request=request, view=self
            )
        else:
            return Response(
                {"error": "Channel not found"},
                status=status.HTTP_404_NOT_FOUND,
                request=request,
                view=self,
            )


channel_list_create_view = ChannelViewset.as_view(
    {
        "get": "channel_all",
        "post": "channels",
    }
)

create_room_view = ChannelViewset.as_view({"post": "create_room"})

channel_retrieve_update_delete_view = ChannelViewset.as_view(
    {"get": "channel_retrieve", "put": "channel_update", "delete": "channel_delete"}
)

channel_media_all_view = ChannelViewset.as_view(
    {
        "get": "channel_media_all",
    }
)

user_channel_list = ChannelViewset.as_view(
    {
        "get": "user_channel_retrieve",
    }
)

channel_socket_view = ChannelViewset.as_view({"get": "get_channel_socket_name"})


class ChannelMemberViewset(AsycViewMixin, ViewSet):
    def validate_name(self, name):
        return name

    @staticmethod
    async def retrieve_channel(request, org_id, channel_id):
        """
        This method retrieves a channel's data
        from zc-core
        """
        data = {"_id": channel_id}
        result = await AsyncRequest.get(org_id, "channel", data) or {}
        if result.__contains__("_id") and isinstance(result, dict):
            return result
        return {}

    @swagger_auto_schema(
        responses={
            200: openapi.Response("Response", NotificationsSettingSerializer),
            404: openapi.Response("Not Found"),
        },
        operation_id="retrieve-user-notifications",
    )
    @action(
        methods=["GET"],
        detail=False,
    )
    async def retrieve_notification(self, request, org_id, channel_id, member_id):
        """Retrieve user notification preferences for channel
        bash
        curl -X GET "{{baseUrl}}/v1/{{org_id}}/channels/{{channel_id}}/members/{{member_id}}/notifications/" -H  "accept: application/json"
        """  # noqa
        channel = await self.retrieve_channel(request, org_id, channel_id)
        if channel.__contains__("_id"):
            user_data = channel["users"].get(member_id)
            if user_data:
                serializer = UserSerializer(data=user_data)
                serializer.is_valid(raise_exception=True)

                # an empty field will be returned for users that have not
                # changed their settings.
                FACTORY_SETTINGS = {
                    "web": "nothing",
                    "mobile": "mentions",
                    "same_for_mobile": False,
                    "mute": False,
                }

                settings = serializer.data.get("notifications", FACTORY_SETTINGS)
                return Response(
                    settings, status=status.HTTP_200_OK, request=request, view=self
                )

            return Response(
                {"error": "member not found"},
                status=status.HTTP_404_NOT_FOUND,
                request=request,
                view=self,
            )
        return Response(
            {"error": "channel not found"},
            status=status.HTTP_404_NOT_FOUND,
            request=request,
            view=self,
        )

    @swagger_auto_schema(
        request_body=NotificationsSettingSerializer,
        responses={
            200: openapi.Response(
                "Response",
                NotificationsSettingSerializer,
            )
        },
        operation_id="update-user-notifications",
    )
    @action(
        methods=["PUT"],
        detail=False,
    )
    async def update_notification(self, request, org_id, channel_id, member_id):
        """Update user notification preferences for a channel
        bash
        curl -X PUT "{{baseUrl}}v1/{{org_id}}/channels/{{channel_id}}/members/{{member_id}}/notifications/"
        -H  "accept: application/json"
        -H  "Content-Type: application/json"
        -d "{
                \"web\": \"all\",
                \"mobile\": \"all\",
                \"same_for_mobile\": true,
                \"mute\": true
            }"
        """

        channel = await self.retrieve_channel(request, org_id, channel_id)
        if channel.__contains__("_id"):
            user_data = channel["users"].get(member_id)

            if user_data:
                serializer = NotificationsSettingSerializer(data=request.data)
                serializer.is_valid(raise_exception=True)

                # by default, users do not have a settings field
                # whether or not this user has a settings field,
                # make an update with the new settings
                notification_settings = dict(serializer.data)
                user_data.setdefault("notifications", {}).update(notification_settings)

                # push the updated user details to the channel object
                channel["users"].update({f"{member_id}": user_data})

                # remove channel id to avoid changing it
                channel.pop("_id", None)

                payload = {"users": channel["users"]}
                result = Request.put(
                    org_id, "channel", payload=payload, object_id=channel_id
                )

                if result:
                    if isinstance(result, dict):
                        data = (
                            notification_settings if not result.get("error") else result
                        )
                        status_code = (
                            status.HTTP_201_CREATED
                            if not result.get("error")
                            else status.HTTP_400_BAD_REQUEST
                        )

                        return Response(
                            data, status=status_code, request=request, view=self
                        )
                    else:
                        return Response(
                            result,
                            status=result.status_code,
                            request=request,
                            view=self,
                        )

            return Response(
                {"error": "member not found"},
                status=status.HTTP_404_NOT_FOUND,
                request=request,
                view=self,
            )
        return Response(
            {"error": "channel not found"},
            status=status.HTTP_404_NOT_FOUND,
            request=request,
            view=self,
        )

    @swagger_auto_schema(
        request_body=UserSerializer,
        responses={
            201: openapi.Response("Response", UserSerializer),
            400: openapi.Response("Error Response"),
            404: openapi.Response("Collection Not Found"),
        },
        operation_id="add-channel-members",
        # manual_parameters=[
        #     openapi.Parameter(
        #         "user_id",
        #         openapi.IN_QUERY,
        #         description="User ID (id of active user)",
        #         required=True,
        #         type=openapi.TYPE_STRING,
        #     ),
        # ],
    )
    @action(
        methods=["POST"],
        detail=False,
    )
    async def add_member(self, request, org_id, channel_id):
        """
        This method adds one or more users to a channel
        A JOIN event is published to Centrifugo when users are added to the channel
        **Add one user**
        ```bash
        curl -X POST "{{baseUrl}}/v1/{{org_id}}/channels/{{channel_id}}/members/"
        -H  "accept: application/json"
        -H  "Content-Type: application/json"
        -d "{\"_id\": \"string\",
            \"role_id\": \"string\",
            \"is_admin\": false,
            \"notifications\": {
                 \"web\": \"nothing\",
                 \"mobile\": \"mentions\",
                 \"same_for_mobile\": true,
                 \"mute\": false
                }
            }"
        ```
        **Add multiple users**
        ```bash
        curl -X POST "{{baseUrl}}/v1/{{org_id}}/channels/{{channel_id}}/members/"
        -H  "accept: application/json"
        -H  "Content-Type: application/json"
        -d "[
                {\"_id\": \"string\",
                \"role_id\": \"string\",
                \"is_admin\": false,
                \"notifications\": {
                    \"web\": \"nothing\",
                    \"mobile\": \"mentions\",
                    \"same_for_mobile\": true,
                    \"mute\": false
                    }
                },
                {\"_id\": \"string\",
                \"role_id\": \"string\",
                \"is_admin\": false,
                \"notifications\": {
                    \"web\": \"nothing\",
                    \"mobile\": \"mentions\",
                    \"same_for_mobile\": true,
                    \"mute\": false
                    }
                },
                {\"_id\": \"string\",
                \"role_id\": \"string\",
                \"is_admin\": false,
                \"notifications\": {
                    \"web\": \"nothing\",
                    \"mobile\": \"mentions\",
                    \"same_for_mobile\": true,
                    \"mute\": false
                    }
                },
                ...
            ]"
        ```
        """
        # get the channel from zc-core
        channel = await self.retrieve_channel(request, org_id, channel_id)

        if channel.__contains__("_id"):

            output = None

            # if multiple users are been added
            if isinstance(request.data, list):
                serializer = UserSerializer(data=request.data, many=True)
                serializer.is_valid(raise_exception=True)
                user_list = serializer.initial_data

                # add all users not in group
                for user in user_list:
                    if channel["users"].get(user["_id"]):
                        user_list.remove(user)
                    else:
                        channel["users"].update({f"{user['_id']}": user})

                output = user_list

            else:
                user_id = request.data.get("_id")
                user_data = channel["users"].get(user_id)

                if not user_data:
                    serializer = UserSerializer(data=request.data)
                    serializer.is_valid(raise_exception=True)
                    user_data = serializer.data

                    # add user to the channel
                    channel["users"].update({f"{user_data['_id']}": serializer.data})

                    output = user_data
                else:
                    return Response(
                        user_data, status=status.HTTP_200_OK, request=request, view=self
                    )

            # remove channel ID to avoid changing it
            channel_id = channel.pop("_id", None)

            # only update user dict
            payload = {"users": channel["users"]}

            result = Request.put(
                org_id, "channel", payload=payload, object_id=channel_id
            )

            if isinstance(result, dict):
                if not result.get("error"):
                    if isinstance(output, dict):
                        # when only one user is added
                        loop = asyncio.get_event_loop()
                        loop.create_task(
                            request_finished.send(
                                sender=self.__class__,
                                dispatch_uid="JoinedChannelSignal",
                                org_id=org_id,
                                channel_id=channel_id,
                                user=output,
                            )
                        )
                        loop.create_task(
                            request_finished.send(
                                sender=None,
                                dispatch_uid="UpdateSidebarSignal",
                                org_id=org_id,
                                user_id=user.get("_id"),
                            )
                        )

                    else:
                        # when output is a list multiple users where added
                        loop = asyncio.get_event_loop()
                        loop.create_task(
                            request_finished.send(
                                sender=self.__class__,
                                dispatch_uid="JoinedChannelSignal",
                                org_id=org_id,
                                channel_id=channel_id,
                                # added_by=request.query_params.get("user_id"),
                                added=output,
                            )
                        )
                    status_code = (
                        status.HTTP_201_CREATED if output else status.HTTP_200_OK
                    )
                    return Response(
                        output, status=status_code, request=request, view=self
                    )
                else:
                    return Response(
                        result.get("error"),
                        status=status.HTTP_400_BAD_REQUEST,
                        request=request,
                        view=self,
                    )
            else:
                return Response(
                    result, status=result.status_code, request=request, view=self
                )
        return Response(
            {"error": "channel not found"},
            status=status.HTTP_404_NOT_FOUND,
            request=request,
            view=self,
        )

    @swagger_auto_schema(
        request_body=UserSerializer,
        responses={
            201: openapi.Response("Response", UserSerializer),
            404: openapi.Response("Collection Not Found"),
        },
        operation_id="channel-member-can-input",
    )
    @action(
        methods=["POST"],
        detail=False,
    )
    async def can_input(self, request, org_id, channel_id):
        """Check if input is enabled for users
        This checks if a user input should be disabled or enabled, i.e \
        should users be able to send messages in the channel or not.
        (incomplete doc)
        ```bash
        curl -X POST "{{baseUrl}}/api/v1/{{org_id}}/channels/{{channel_id}}/members/can_input/"
        -H  "accept: application/json"
        -H  "Content-Type: application/json"
        -d "{
                \"_id\": \"string\",
                \"role_id\": \"string\",
                \"is_admin\": false,
                \"notifications\": { }
            }"
        ```
        """
        # get the channel from zc-core
        channel = await self.retrieve_channel(request, org_id, channel_id)

        if channel.__contains__("_id"):
            if channel["allow_members_input"] is True:
                can_input = True
                return Response(
                    can_input, status=status.HTTP_200_OK, request=request, view=self
                )
            else:
                user_id = request.data.get("_id")
                user_data = channel["users"].get(user_id)

                if user_data:
                    # Check if user is an admin
                    can_input = True if user_data.is_admin else False
                    return Response(
                        can_input, status=status.HTTP_200_OK, request=request, view=self
                    )
                else:
                    return Response(
                        {"error": "channel not found"},
                        status=status.HTTP_404_NOT_FOUND,
                        request=request,
                        view=self,
                    )
        return Response(
            {"error": "channel not found"},
            status=status.HTTP_404_NOT_FOUND,
            request=request,
            view=self,
        )

    @swagger_auto_schema(
        operation_id="list-channel-members",
        responses={
            200: openapi.Response("Response", UserSerializer(many=True)),
            404: openapi.Response("Not Found"),
        },
    )
    @action(
        methods=["GET"],
        detail=False,
    )
    async def list_members(self, request, org_id, channel_id):
        """
        This method gets all members for a
        channel identified by ID
        ```bash
        curl -X GET "{{baseUrl}}/v1/{{org_id}}/channels/{{channel_id}}/members/" -H  "accept: application/json"
        ```
        """

        # get the channel from zc-core
        channel = await self.retrieve_channel(request, org_id, channel_id)

        if channel.__contains__("_id"):
            users = list(channel.get("users", {}).values())
            serializer = UserSerializer(data=users, many=True)

            serializer.is_valid(raise_exception=True)
            return Response(
                serializer.data, status=status.HTTP_200_OK, request=request, view=self
            )

        return Response(
            {"error": "Channel not found"},
            status=status.HTTP_404_NOT_FOUND,
            request=request,
            view=self,
        )

    @swagger_auto_schema(
        responses={
            200: openapi.Response("Response", UserSerializer),
            404: openapi.Response("Not Found"),
        },
        operation_id="retrieve-member-details",
    )
    @action(
        methods=["GET"],
        detail=False,
    )
    async def get_member(self, request, org_id, channel_id, member_id):
        """Get details of a channel member
        ```bash
        curl -X GET "{{baseUrl}}/v1/{{org_id}}/channels/{{channel_id}}/members/{{member_id}}/" -H  "accept: application/json"
        ```
        """  # noqa
        channel = await self.retrieve_channel(request, org_id, channel_id)

        if channel.__contains__("_id"):

            # checks if the user is a member of the channel
            user_data = channel["users"].get(member_id)

            if user_data:
                serializer = UserSerializer(data=user_data)
                serializer.is_valid(raise_exception=True)
                return Response(
                    serializer.data,
                    status=status.HTTP_200_OK,
                    request=request,
                    view=self,
                )

            return Response(
                {"error": "member not found"},
                status=status.HTTP_404_NOT_FOUND,
                request=request,
                view=self,
            )

        return Response(
            {"error": "Channel not found"},
            status=status.HTTP_404_NOT_FOUND,
            request=request,
            view=self,
        )

    @swagger_auto_schema(
        request_body=UserSerializer,
        responses={
            200: openapi.Response("Response", UserSerializer),
            404: openapi.Response("Not found"),
        },
        operation_id="update-member-details",
    )
    @action(
        methods=["PUT"],
        detail=False,
    )
    async def update_member(self, request, org_id, channel_id, member_id):
        """Update channel member details
        ```bash
        curl -X PUT "{{baseUrl}}/v1/{{org_id}}/channels/{{channel_id}}/members/"
        -H  "accept: application/json"
        -H  "Content-Type: application/json"
        -d "{\"_id\": \"string\",
            \"role_id\": \"string\",
            \"is_admin\": false,
            \"notifications\": {
                 \"web\": \"nothing\",
                 \"mobile\": \"mentions\",
                 \"same_for_mobile\": true,
                 \"mute\": false
                }
            }"
        ```
        """
        # get the channel from zc-core
        channel = await self.retrieve_channel(request, org_id, channel_id)

        if channel.__contains__("_id"):

            # check if the user is aleady a member of the channel
            user_data = channel["users"].get(member_id)

            if user_data:

                # update the users data
                for key in user_data.keys():
                    if key != "_id":
                        user_data[key] = request.data.get(key, user_data[key])

                if "starred" not in user_data.keys():
                    user_data["starred"] = request.data.get("starred", False)

                serializer = UserSerializer(data=user_data)
                serializer.is_valid(raise_exception=True)

                # add user to the channel
                channel["users"].update({f"{member_id}": serializer.data})

                # remove channel id to avoid changing it
                channel.pop("_id", None)

                payload = {"users": channel["users"]}

                result = await AsyncRequest.put(
                    org_id, "channel", payload=payload, object_id=channel_id
                )

                if result:
                    if isinstance(result, dict):
                        data = user_data if not result.get("error") else result
                        status_code = (
                            status.HTTP_201_CREATED
                            if not result.get("error")
                            else status.HTTP_400_BAD_REQUEST
                        )

                        return Response(
                            data, status=status_code, request=request, view=self
                        )
                    else:
                        return Response(
                            result,
                            status=result.status_code,
                            request=request,
                            view=self,
                        )

            return Response(
                {"error": "member not found"},
                status=status.HTTP_404_NOT_FOUND,
                request=request,
                view=self,
            )
        return Response(
            {"error": "Channel not found"},
            status=status.HTTP_404_NOT_FOUND,
            request=request,
            view=self,
        )

    @swagger_auto_schema(
        responses={
            204: openapi.Response("User removed successfully"),
            404: openapi.Response("Not found"),
        },
        operation_id="delete-member-details",
    )
    @action(
        methods=["DELETE"],
        detail=False,
    )
    async def remove_member(self, request, org_id, channel_id, member_id):
        """Remove member from a channel
        ```bash
        curl -X DELETE "{{baseUrl}}/v1/{{org_id}}/channels/{{channel_id}}/members/{{member_id}}/" -H  "accept: application/json"
        ```
        """  # noqa
        channel = await self.retrieve_channel(request, org_id, channel_id)

        if channel.__contains__("_id"):

            # check if the user is aleady a member of the channel
            user_data = channel["users"].get(member_id)

            if user_data:
                # Remove  the user from the channel
                del channel["users"][member_id]

                # send signal to centri app to left message centrifugo
                channel_id = channel.pop("_id", None)

                payload = {"users": channel["users"]}

                result = await AsyncRequest.put(
                    org_id, "channel", payload=payload, object_id=channel_id
                )

                if isinstance(result, dict):
                    data = {"msg": "success"} if not result.get("error") else result

                    if not result.get("error"):
                        # when only one user is removed
                        loop = asyncio.get_event_loop()
                        loop.create_task(
                            request_finished.send(
                                sender=self.__class__,
                                dispatch_uid="LeftChannelSignal",
                                org_id=org_id,
                                channel_id=channel_id,
                                user=user_data.copy(),
                            )

                        )
                        loop.create_task(
                            request_finished.send(
                                sender=None,
                                dispatch_uid="UpdateSidebarSignal",
                                org_id=org_id,
                                user_id=user_data.get("_id"),
                            )
                        )

                    status_code = (
                        status.HTTP_204_NO_CONTENT
                        if not result.get("error")
                        else status.HTTP_400_BAD_REQUEST
                    )
                    return Response(
                        data, status=status_code, request=request, view=self
                    )

            return Response(
                {"error": "member not found"},
                status=status.HTTP_404_NOT_FOUND,
                request=request,
                view=self,
            )
        return Response(
            {"error": "Channel not found"},
            status=status.HTTP_404_NOT_FOUND,
            request=request,
            view=self,
        )


channel_members_can_input_view = ChannelMemberViewset.as_view(
    {
        "post": "can_input",
    }
)

notification_views = ChannelMemberViewset.as_view(
    {"get": "retrieve_notification", "put": "update_notification"}
)

channel_members_list_create_views = ChannelMemberViewset.as_view(
    {
        "get": "list_members",
        "post": "add_member",
    }
)

channel_members_update_retrieve_views = ChannelMemberViewset.as_view(
    {"get": "get_member", "put": "update_member", "delete": "remove_member"}
)


# @api_view(["POST", "GET"])
# # @permission_classes(["IsAdmin"])
# def handle_channel_permissions(request, org_id, channel_id):
#     if request.method == "GET":
#         data = find_match_in_db(
#             org_id, "channelpermissions", "channel_id", channel_id, return_data=True
#         )
#         return Response(data, status=status.HTTP_200_OK)
#     serializer = ChannelPermissions(data=request.data)
#     if serializer.is_valid():
#         payload = dict(serializer.validated_data)
#         payload.update({"channel_id": channel_id})
#         data = manage_channel_permissions(org_id, channel_id, payload)

#         return Response(data, status=status.HTTP_200_OK)
#     return Response(serializer.errors, status=status.HTTP_400_BAD_REQUEST)

def dms_test(request):
    url = "https://dm.zuri.chat//dmapi/v1/ping"
    try:
        response = requests.get(url, headers={"Content-Type": "application/json"})
        if response.status_code == 200:
            dms_server = "Active"
<<<<<<< HEAD
            print('try if')

        else:
            dms_server = "Inactive"
            print('try else')

=======
            return Response(data=server)
        else:
            dms_server = "Inactive"
>>>>>>> 7533bbe4

    except:
        dms_server = "Inactive"
    core_url = 'https://api.zuri.chat/health'
    try:
        response = requests.get(core_url, headers={"Content-Type": "application/json"})
<<<<<<< HEAD
        if response.status_code == 200:
            core_server = "Active"


        else:
            core_server = "Inactive"

    except Exception as e:
=======
        if response.status_code in range(200,299):
            core_server = "Active"
            return Response(data=server)
        else:
            core_server = "Inactive"

    except Exception:
>>>>>>> 7533bbe4
        core_server = "Inactive"

    return render(request, 'dms_test.html', {'dms_server': dms_server, "core_server":core_server})<|MERGE_RESOLUTION|>--- conflicted
+++ resolved
@@ -1179,42 +1179,21 @@
         response = requests.get(url, headers={"Content-Type": "application/json"})
         if response.status_code == 200:
             dms_server = "Active"
-<<<<<<< HEAD
-            print('try if')
-
         else:
             dms_server = "Inactive"
-            print('try else')
-
-=======
-            return Response(data=server)
-        else:
-            dms_server = "Inactive"
->>>>>>> 7533bbe4
 
     except:
         dms_server = "Inactive"
     core_url = 'https://api.zuri.chat/health'
     try:
         response = requests.get(core_url, headers={"Content-Type": "application/json"})
-<<<<<<< HEAD
         if response.status_code == 200:
             core_server = "Active"
-
-
         else:
             core_server = "Inactive"
 
     except Exception as e:
-=======
-        if response.status_code in range(200,299):
-            core_server = "Active"
-            return Response(data=server)
-        else:
-            core_server = "Inactive"
-
-    except Exception:
->>>>>>> 7533bbe4
+
         core_server = "Inactive"
 
     return render(request, 'dms_test.html', {'dms_server': dms_server, "core_server":core_server})
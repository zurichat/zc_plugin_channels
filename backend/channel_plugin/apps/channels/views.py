--- conflicted
+++ resolved
@@ -1,35 +1,21 @@
+import asyncio
+
+from django.utils.timezone import datetime
+
+from drf_yasg import openapi
+from drf_yasg.utils import swagger_auto_schema
+
+from rest_framework import status, throttling
+from rest_framework.decorators import action, throttle_classes
+from rest_framework.viewsets import ViewSet
+
 from apps.centri.helperfuncs import build_room_name
 from apps.centri.signals.async_signal import request_finished
-from apps.channels.custome_response import Response
 from apps.utils.serializers import ErrorSerializer
-from django.utils.timezone import datetime
-from drf_yasg import openapi
-from drf_yasg.utils import swagger_auto_schema
-from rest_framework import status, throttling
-<<<<<<< HEAD
-from rest_framework.decorators import action, api_view, throttle_classes
-from rest_framework.viewsets import ViewSet
-
-import asyncio
-
-from channel_plugin.utils.customexceptions import ThrottledViewSet
+
 from channel_plugin.utils.custome_response import Response
-
-from channel_plugin.utils.customrequest import (
-    Request,
-    find_match_in_db,
-    manage_channel_permissions,
-    AsyncRequest,
-)
-
-from channel_plugin.utils.wrappers import OrderMixin
-=======
-from rest_framework.decorators import action, throttle_classes
-from rest_framework.viewsets import ViewSet
-
 from channel_plugin.utils.customexceptions import ThrottledViewSet
 from channel_plugin.utils.customrequest import AsyncRequest, Request
->>>>>>> 68ce6d5a
 from channel_plugin.utils.mixins import AsycViewMixin
 from channel_plugin.utils.wrappers import OrderMixin
 
@@ -349,8 +335,6 @@
             )
 
             if result.get("data", {}).get("deleted_count") > 0:
-<<<<<<< HEAD
-                
                 async def delete():
                     await AsyncRequest.delete(
                         org_id, "channelmessage", data_filter={"channel_id": channel_id}
@@ -360,18 +344,6 @@
                 
                 loop = asyncio.get_event_loop()
                 loop.create_task(delete())
-=======
-                await AsyncRequest.delete(
-                    org_id, "channelmessage", data_filter={"channel_id": channel_id}
-                )
-                await AsyncRequest.delete(
-                    org_id, "thread", data_filter={"channel_id": channel_id}
-                )
-                await AsyncRequest.delete(
-                    org_id, "role", data_filter={"channel_id": channel_id}
-                )
-
->>>>>>> 68ce6d5a
         return Response(status=status.HTTP_204_NO_CONTENT, request=request, view=self)
 
     @swagger_auto_schema(
@@ -783,8 +755,6 @@
                                 channel_id=channel_id,
                                 user=output,
                             )
-
-<<<<<<< HEAD
                         )
                         loop.create_task(
                             request_finished.send(
@@ -793,13 +763,6 @@
                                 org_id=org_id,
                                 user_id=user.get("_id"),
                             )
-=======
-                        await request_finished.send(
-                            sender=None,
-                            dispatch_uid="UpdateSidebarSignal",
-                            org_id=org_id,
-                            user_id=output.get("_id"),
->>>>>>> 68ce6d5a
                         )
 
                     else:

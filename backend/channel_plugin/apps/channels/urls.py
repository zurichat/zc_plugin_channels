--- conflicted
+++ resolved
@@ -4,13 +4,10 @@
     channel_members_list_create_views,
     channel_members_update_retrieve_views,
     channel_retrieve_update_delete_view,
-<<<<<<< HEAD
     get_channel_socket_name, 
     channel_members_can_input_view
 
-=======
     get_channel_socket_name,
->>>>>>> 2d5ab768
 )
 from django.urls import path
 

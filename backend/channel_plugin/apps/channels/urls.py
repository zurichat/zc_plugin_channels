from apps.channels import views
from apps.channels.views import (
<<<<<<< HEAD
    Test, SearchMessagesAPIView, GetChannelInfo,
    create_channel, GetChannelRoles, CreateThreadView,ThreadUserRoleView,
    ThreadUserRoleUpdateAPIView,GetChannelList
=======
    ChannelViewset,
    CreateThreadView,
    GetChannelRoles,
    SearchMessagesAPIView,
    SendMessageInChannel,
    ThreadUpdateAPIView,
    ThreadUserRoleUpdateAPIView,
    ThreadUserRoleView,
    channelUserRoles,
    create_channel,
>>>>>>> 2485f1a6
)
from django.urls import path, include
from rest_framework import routers

router = routers.DefaultRouter()
router.register(r"", ChannelViewset, basename="channel")

urlpatterns = [
    path("", include((router.urls, "channels"))),
    path("<int:pk>/roles/", GetChannelRoles.as_view(), name="api_channel_roles"),
    path("threadUserRole/", ThreadUserRoleView.as_view()),
    path("create_channel/", create_channel, name="api_create_channel"),
    path(
        "search_messages/", SearchMessagesAPIView.as_view(), name="api_search_messages"
    ),
    path("threads/update_user_role/", ThreadUserRoleUpdateAPIView.as_view()),
    path("messages/", SendMessageInChannel.as_view()),
    path(
        "organizations/<organization_id>/channels/<channel_id>/threads/",
        CreateThreadView.as_view(),
        name="create-thread",
    ),
<<<<<<< HEAD
    path("channes/",GetChannelList.as_view(), name="channels"),
=======
    path(
        "organizations/<organization_id>/channels/<channel_id>/thread/<thread_id>/",
        views.ThreadUpdateAPIView.as_view(),
        name="thread_update",
    ),
    path("roles/<int:pk>/", channelUserRoles.as_view()),
>>>>>>> 2485f1a6
]<|MERGE_RESOLUTION|>--- conflicted
+++ resolved
@@ -1,10 +1,9 @@
 from apps.channels import views
 from apps.channels.views import (
-<<<<<<< HEAD
     Test, SearchMessagesAPIView, GetChannelInfo,
     create_channel, GetChannelRoles, CreateThreadView,ThreadUserRoleView,
     ThreadUserRoleUpdateAPIView,GetChannelList
-=======
+
     ChannelViewset,
     CreateThreadView,
     GetChannelRoles,
@@ -15,7 +14,7 @@
     ThreadUserRoleView,
     channelUserRoles,
     create_channel,
->>>>>>> 2485f1a6
+
 )
 from django.urls import path, include
 from rest_framework import routers
@@ -38,14 +37,11 @@
         CreateThreadView.as_view(),
         name="create-thread",
     ),
-<<<<<<< HEAD
     path("channes/",GetChannelList.as_view(), name="channels"),
-=======
     path(
         "organizations/<organization_id>/channels/<channel_id>/thread/<thread_id>/",
         views.ThreadUpdateAPIView.as_view(),
         name="thread_update",
     ),
     path("roles/<int:pk>/", channelUserRoles.as_view()),
->>>>>>> 2485f1a6
 ]
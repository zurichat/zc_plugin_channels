from apps.channels.views import (
    channel_list_create_view,
    channel_media_all_view,
    channel_members_can_input_view,
    channel_members_list_create_views,
    channel_members_update_retrieve_views,
    channel_retrieve_update_delete_view,
    channel_socket_view,
    create_room_view,
    notification_views,
<<<<<<< HEAD
    create_room_view,
    
=======
    user_channel_list,
>>>>>>> 02bad158
)
from django.urls import path

app_name = "channels"

urlpatterns = [
    path("<str:org_id>/rooms/", create_room_view),
<<<<<<< HEAD
    path("<str:org_id>/channels/", channel_list_create_view),
=======
    path(
        "<str:org_id>/channels/", channel_list_create_view, name="list-create-channel"
    ),
>>>>>>> 02bad158
    path("<str:org_id>/channels/<str:channel_id>/files/", channel_media_all_view),
    path(
        "<str:org_id>/channels/<str:channel_id>/", channel_retrieve_update_delete_view
    ),
    path("<str:org_id>/channels/<str:channel_id>/socket/", channel_socket_view),
    path(
        "<str:org_id>/channels/<str:channel_id>/members/",
        channel_members_list_create_views,
        name="channel-members-list",
    ),
    path(
        "<str:org_id>/channels/<str:channel_id>/members/can_input/",
        channel_members_can_input_view,
        name="channel-members-can-input",
    ),
    path(
        "<str:org_id>/channels/<str:channel_id>/members/<str:member_id>/",
        channel_members_update_retrieve_views,
    ),
    path("<str:org_id>/channels/users/<str:user_id>/", user_channel_list),
    path(
        "<str:org_id>/channels/<str:channel_id>/members/<str:member_id>/notifications/",
        notification_views,
    ),
]<|MERGE_RESOLUTION|>--- conflicted
+++ resolved
@@ -8,12 +8,7 @@
     channel_socket_view,
     create_room_view,
     notification_views,
-<<<<<<< HEAD
-    create_room_view,
-    
-=======
     user_channel_list,
->>>>>>> 02bad158
 )
 from django.urls import path
 
@@ -21,13 +16,9 @@
 
 urlpatterns = [
     path("<str:org_id>/rooms/", create_room_view),
-<<<<<<< HEAD
-    path("<str:org_id>/channels/", channel_list_create_view),
-=======
     path(
         "<str:org_id>/channels/", channel_list_create_view, name="list-create-channel"
     ),
->>>>>>> 02bad158
     path("<str:org_id>/channels/<str:channel_id>/files/", channel_media_all_view),
     path(
         "<str:org_id>/channels/<str:channel_id>/", channel_retrieve_update_delete_view

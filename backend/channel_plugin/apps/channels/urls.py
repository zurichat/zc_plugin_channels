--- conflicted
+++ resolved
@@ -1,12 +1,3 @@
-<<<<<<< HEAD
-from apps.channels.views import Test, SearchMessagesAPIView, GetChannelInfo
-from django.urls import path
-
-urlpatterns = [
-    path("test/", Test.as_view()),
-    path("<int:pk>/", GetChannelInfo.as_view()),
-    path("search_messages/", SearchMessagesAPIView.as_view(), name='api_search_messages'),
-=======
 from apps.channels.views import (
     ChannelMessageViewset,
     ChannelViewset,
@@ -24,5 +15,4 @@
 
 urlpatterns = [
     path("", include((router.urls, "channels"))),
->>>>>>> 951c50bc
 ]
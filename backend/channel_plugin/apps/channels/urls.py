from apps.channels import views
<<<<<<< HEAD
from apps.channels.views import Test, SearchMessagesAPIView, GetChannelInfo, create_channel, GetChannelRoles, ThreadUserRoleView
=======
from apps.channels.views import (
    Test, SearchMessagesAPIView, GetChannelInfo,
    create_channel, GetChannelRoles, CreateThreadView
)
>>>>>>> 3d31c9b8
from apps.channels.views import SendMessageInChannel
from django.urls import path

urlpatterns = [
    path("test/", Test.as_view()),
    path("<int:pk>/roles/", GetChannelRoles.as_view(), name="api_channel_roles"),
    path("<int:pk>/", GetChannelInfo.as_view()),
    path("threadUserRole/", ThreadUserRoleView.as_view()),
    path("create_channel/", create_channel, name="api_create_channel"),
    path("search_messages/", SearchMessagesAPIView.as_view(), name='api_search_messages'),
    path("messages/", SendMessageInChannel.as_view()),

    path("<int:channel_id>/delete/", views.channel_delete, name='delete_channel'),
    path(
        "organizations/<organization_id>/channels/<channel_id>/threads/",
        CreateThreadView.as_view(),
        name="create-thread",
    ),
]<|MERGE_RESOLUTION|>--- conflicted
+++ resolved
@@ -1,12 +1,8 @@
 from apps.channels import views
-<<<<<<< HEAD
-from apps.channels.views import Test, SearchMessagesAPIView, GetChannelInfo, create_channel, GetChannelRoles, ThreadUserRoleView
-=======
 from apps.channels.views import (
     Test, SearchMessagesAPIView, GetChannelInfo,
-    create_channel, GetChannelRoles, CreateThreadView
+    create_channel, GetChannelRoles, CreateThreadView,ThreadUserRoleView
 )
->>>>>>> 3d31c9b8
 from apps.channels.views import SendMessageInChannel
 from django.urls import path
 

<<<<<<< HEAD
from apps.channels import views
from apps.channels.views import (
    Test, SearchMessagesAPIView, GetChannelInfo,
    create_channel, GetChannelRoles, CreateThreadView
)
from apps.channels.views import SendMessageInChannel
from django.urls import path
=======
from apps.channels.views import (
    ChannelMessageViewset,
    ChannelViewset,
    RoleViewset,
    ThreadViewset,
)
from django.urls import include, path
from rest_framework import routers
>>>>>>> 147dc2ad

router = routers.DefaultRouter()
router.register(r"", ChannelViewset, basename="channel")
router.register(r"^message", ChannelMessageViewset, basename="channelmessage")
router.register(r"^thread", ThreadViewset, basename="thread")
router.register(r"^role", RoleViewset, basename="role")

<<<<<<< HEAD
    path("<int:channel_id>/delete/", views.channel_delete, name='delete_channel'),
    path(
        "organizations/<organization_id>/channels/<channel_id>/threads/",
        CreateThreadView.as_view(),
        name="create-thread",
    ),
=======
urlpatterns = [
    path("", include((router.urls, "channels"))),
>>>>>>> 147dc2ad
]<|MERGE_RESOLUTION|>--- conflicted
+++ resolved
@@ -1,12 +1,3 @@
-<<<<<<< HEAD
-from apps.channels import views
-from apps.channels.views import (
-    Test, SearchMessagesAPIView, GetChannelInfo,
-    create_channel, GetChannelRoles, CreateThreadView
-)
-from apps.channels.views import SendMessageInChannel
-from django.urls import path
-=======
 from apps.channels.views import (
     ChannelMessageViewset,
     ChannelViewset,
@@ -15,7 +6,6 @@
 )
 from django.urls import include, path
 from rest_framework import routers
->>>>>>> 147dc2ad
 
 router = routers.DefaultRouter()
 router.register(r"", ChannelViewset, basename="channel")
@@ -23,15 +13,6 @@
 router.register(r"^thread", ThreadViewset, basename="thread")
 router.register(r"^role", RoleViewset, basename="role")
 
-<<<<<<< HEAD
-    path("<int:channel_id>/delete/", views.channel_delete, name='delete_channel'),
-    path(
-        "organizations/<organization_id>/channels/<channel_id>/threads/",
-        CreateThreadView.as_view(),
-        name="create-thread",
-    ),
-=======
 urlpatterns = [
     path("", include((router.urls, "channels"))),
->>>>>>> 147dc2ad
 ]
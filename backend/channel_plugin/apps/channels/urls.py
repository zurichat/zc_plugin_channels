--- conflicted
+++ resolved
@@ -1,23 +1,17 @@
-<<<<<<< HEAD
-from apps.channels.views import GetChannelInfo, Test, userRoles
-=======
 from apps.channels import views
 from apps.channels.views import (
     Test, SearchMessagesAPIView, GetChannelInfo,
     create_channel, GetChannelRoles, CreateThreadView,ThreadUserRoleView,
-    ThreadUserRoleUpdateAPIView
+    ThreadUserRoleUpdateAPIView, channelUserRoles
 )
 from apps.channels.views import SendMessageInChannel
->>>>>>> 2d63c4b5
 from django.urls import path
 
 urlpatterns = [
     path("test/", Test.as_view()),
     path("<int:pk>/roles/", GetChannelRoles.as_view(), name="api_channel_roles"),
     path("<int:pk>/", GetChannelInfo.as_view()),
-<<<<<<< HEAD
-    path("roles/<int:pk>/", userRoles.as_view()),
-=======
+    path("roles/<int:pk>/", channelUserRoles.as_view()),
     path("threadUserRole/", ThreadUserRoleView.as_view()),
     path("create_channel/", create_channel, name="api_create_channel"),
     path("search_messages/", SearchMessagesAPIView.as_view(), name='api_search_messages'),
@@ -30,5 +24,4 @@
         CreateThreadView.as_view(),
         name="create-thread",
     ),
->>>>>>> 2d63c4b5
 ]
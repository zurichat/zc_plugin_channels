from apps.channels import views
from apps.channels.views import (
    CreateThreadView,
    GetChannelInfo,
    GetChannelRoles,
    SearchMessagesAPIView,
    SendMessageInChannel,
    ThreadUpdateAPIView,
    ThreadUserRoleUpdateAPIView,
    ThreadUserRoleView,
    channelUserRoles,
    create_channel,
)
from django.urls import path

urlpatterns = [
    path("<int:pk>/roles/", GetChannelRoles.as_view(), name="api_channel_roles"),
    path("<int:pk>/", GetChannelInfo.as_view()),
    path("threadUserRole/", ThreadUserRoleView.as_view()),
    path("create_channel/", create_channel, name="api_create_channel"),
    path(
        "search_messages/", SearchMessagesAPIView.as_view(), name="api_search_messages"
    ),
    path("threads/update_user_role/", ThreadUserRoleUpdateAPIView.as_view()),
    path("messages/", SendMessageInChannel.as_view()),
    path("<int:channel_id>/delete/", views.channel_delete, name="delete_channel"),
    path(
        "organizations/<organization_id>/channels/<channel_id>/threads/",
        CreateThreadView.as_view(),
        name="create-thread",
    ),
<<<<<<< HEAD
    path("search_message/", SearchMessagesAPIView.as_view(), name='api_search_messages'),
    path("organizations/<organization_id>/channels/<channel_id>/thread/<thread_id>/", views.ThreadUpdateAPIView.as_view(), name='thread_update'),
=======
    path(
        "organizations/<organization_id>/channels/<channel_id>/thread/<thread_id>/",
        views.ThreadUpdateAPIView.as_view(),
        name="thread_update",
    ),
    path("roles/<int:pk>/", channelUserRoles.as_view()),
>>>>>>> aa1ca76c
]<|MERGE_RESOLUTION|>--- conflicted
+++ resolved
@@ -29,15 +29,12 @@
         CreateThreadView.as_view(),
         name="create-thread",
     ),
-<<<<<<< HEAD
-    path("search_message/", SearchMessagesAPIView.as_view(), name='api_search_messages'),
-    path("organizations/<organization_id>/channels/<channel_id>/thread/<thread_id>/", views.ThreadUpdateAPIView.as_view(), name='thread_update'),
-=======
-    path(
+   path("search_message/", SearchMessagesAPIView.as_view(), name='api_search_messages'),
+   path("organizations/<organization_id>/channels/<channel_id>/thread/<thread_id>/", views.ThreadUpdateAPIView.as_view(), name='thread_update'),
+   path(
         "organizations/<organization_id>/channels/<channel_id>/thread/<thread_id>/",
         views.ThreadUpdateAPIView.as_view(),
         name="thread_update",
     ),
     path("roles/<int:pk>/", channelUserRoles.as_view()),
->>>>>>> aa1ca76c
 ]
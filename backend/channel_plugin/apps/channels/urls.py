from apps.channels.views import (
    channel_list_create_view,
    channel_media_all_view,
    channel_members_can_input_view,
    channel_members_list_create_views,
    channel_members_update_retrieve_views,
    channel_retrieve_update_delete_view,
    channel_socket_view,
    user_channel_list,
    notification_views,
<<<<<<< HEAD
    channel_list_zc_main_views
=======
    handle_channel_permissions,
>>>>>>> 4cd29633
)
from django.urls import path

app_name = "channels"

urlpatterns = [
    path("channels/", channel_list_zc_main_views),
    path("<str:org_id>/channels/", channel_list_create_view),
    path("<str:org_id>/channels/<str:channel_id>/files/", channel_media_all_view),
    path(
        "<str:org_id>/channels/<str:channel_id>/", channel_retrieve_update_delete_view
    ),
    path("<str:org_id>/channels/<str:channel_id>/socket/", channel_socket_view),
    path(
        "<str:org_id>/channels/<str:channel_id>/members/",
        channel_members_list_create_views,
        name="channel-members-list",
    ),
    path(
        "<str:org_id>/channels/<str:channel_id>/members/can_input/",
        channel_members_can_input_view,
        name="channel-members-can-input",
    ),
    path("<str:org_id>/channels/<str:channel_id>/members/<str:member_id>/notifications/", 
         notification_views),
    path(
        "<str:org_id>/channels/<str:channel_id>/members/<str:member_id>/",
        channel_members_update_retrieve_views,
    ),
    path("<str:org_id>/channels/users/<str:user_id>/", user_channel_list),
<<<<<<< HEAD
=======
    path("<str:org_id>/channels/<str:channel_id>/manage_permissions/", handle_channel_permissions, name='change_channel_permissions')
    
>>>>>>> 4cd29633
]<|MERGE_RESOLUTION|>--- conflicted
+++ resolved
@@ -8,11 +8,8 @@
     channel_socket_view,
     user_channel_list,
     notification_views,
-<<<<<<< HEAD
-    channel_list_zc_main_views
-=======
+    channel_list_zc_main_views,
     handle_channel_permissions,
->>>>>>> 4cd29633
 )
 from django.urls import path
 
@@ -43,9 +40,6 @@
         channel_members_update_retrieve_views,
     ),
     path("<str:org_id>/channels/users/<str:user_id>/", user_channel_list),
-<<<<<<< HEAD
-=======
     path("<str:org_id>/channels/<str:channel_id>/manage_permissions/", handle_channel_permissions, name='change_channel_permissions')
     
->>>>>>> 4cd29633
 ]
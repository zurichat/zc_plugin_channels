--- conflicted
+++ resolved
@@ -184,20 +184,6 @@
         required=True, help_text="Default: true. False if user has muted this channel."
     )
 
-<<<<<<< HEAD
-
-class ChannelAllFilesSerializer(serializers.Serializer):
-    channelmessage = serializers.ListField(
-        child=serializers.URLField(help_text="URL to media/file"),
-        read_only=True,
-        help_text="List of URLs for all files/media in channelmessage objects"
-    )
-    thread = serializers.ListField(
-        child=serializers.URLField(help_text="URL to media/file"),
-        read_only=True,
-        help_text="List of URLs for all files/media in thread objects"
-    )
-=======
 
 class FilesDictSerializer(serializers.DictField):
     timestamp = serializers.TimeField()
@@ -223,5 +209,4 @@
 
 class ChannelAllFilesSerializer(serializers.Serializer):
     channelmessage = MessageFilesSerializer()
-    thread = ThreadFilesSerializer()
->>>>>>> b9720ba2
+    thread = ThreadFilesSerializer()
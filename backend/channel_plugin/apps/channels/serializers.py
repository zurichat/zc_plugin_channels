from rest_framework import serializers

<<<<<<< HEAD
class ThreadUserRoleSerializer(serializers.Serializer):
    role_id = serializers.CharField(max_length=200)
    role_type = serializers.CharField(max_length=200)
    permission_id = serializers.CharField(max_length=200)
    permission_description = serializers.CharField(max_length=200)
    permission_type = serializers.CharField(max_length=200)
=======

class ChannelSerializer(serializers.Serializer):
	# id = serializers.PositiveIntegerField()
	name = serializers.CharField(max_length=30)
	desc = serializers.CharField(max_length=100)
	private = serializers.BooleanField()

class SearchMessageQuerySerializer(serializers.Serializer):
	value = serializers.CharField(max_length = 100)
>>>>>>> 96e07f54
<|MERGE_RESOLUTION|>--- conflicted
+++ resolved
@@ -1,13 +1,11 @@
 from rest_framework import serializers
 
-<<<<<<< HEAD
 class ThreadUserRoleSerializer(serializers.Serializer):
     role_id = serializers.CharField(max_length=200)
     role_type = serializers.CharField(max_length=200)
     permission_id = serializers.CharField(max_length=200)
     permission_description = serializers.CharField(max_length=200)
     permission_type = serializers.CharField(max_length=200)
-=======
 
 class ChannelSerializer(serializers.Serializer):
 	# id = serializers.PositiveIntegerField()
@@ -17,4 +15,3 @@
 
 class SearchMessageQuerySerializer(serializers.Serializer):
 	value = serializers.CharField(max_length = 100)
->>>>>>> 96e07f54

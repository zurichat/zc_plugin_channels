--- conflicted
+++ resolved
@@ -20,13 +20,11 @@
 class SearchMessageQuerySerializer(serializers.Serializer):
 	value = serializers.CharField(max_length = 100)
 
-<<<<<<< HEAD
 class ThreadUserRoleSerializer(serializers.Serializer):
 	id = serializers.IntegerField()
 	type = serializers.CharField()
 	value = serializers.CharField(max_length = 100)
 	
-=======
 class ChannelMessageSerializer(serializers.Serializer):
     """ """
 
@@ -78,4 +76,3 @@
 
         res = data["payload"]
         return res
->>>>>>> 10c34dc5

<html>
    <head>
        <title>Centrifugo quick start</title>
    </head>
    <body>
        <div id="counter">-</div>
        <div>

        </div>
        <div id="addChannel">
        </div>

        <script src="https://cdn.jsdelivr.net/gh/centrifugal/centrifuge-js@2.8.0/dist/centrifuge.min.js"></script>
        <script type="text/javascript">
            const container = document.getElementById('counter');
<<<<<<< HEAD
            let socketUrl = "wss://realtime.zuri.chat/connection/websocket";
=======
            let socketUrl = "";
            
            if (window.location.hostname == "127.0.0.1" || window.location.hostname == "localhost")
            {
              socketUrl = "ws://localhost:8000/connection/websocket";
            } else {
              socketUrl = "wss://realtime.zuri.chat/connection/websocket";
            }
>>>>>>> a7d048f5
            const centrifuge = new Centrifuge(socketUrl);

            // centrifuge.setToken("eyJhbGciOiJIUzI1NiIsInR5cCI6IkpXVCJ9.eyJzdWIiOiIxMjM3MjIiLCJleHAiOjE2MzMxMzk5NzF9.q0axw1RBCy0HX3GDS6KxPJgdSGr_pBHdsTya4hY_IsE");

            centrifuge.on('connect', function(ctx) {
              console.log("connected", ctx);
            });

            centrifuge.on('disconnect', function(ctx) {
              console.log("disconnected", ctx);
            });

            centrifuge.on('publish', (ctx) => {
              console.log("A publication has been detected");
            });

            function build_url(endpoint, params)
            {
              let strParam = "";
              Object.keys(params).forEach(key => {
                  strParam += `${key}=${params[key]}&`;
              });
              
              return endpoint + strParam;
            }

            function getCookies() {
              let arr = document.cookie.split(/\s+/);
              let cookies = {}; 
              let path = /(\w+)[=](\w+)/;
              
              arr.forEach(cookie => {
                if (path.test(cookie)){
                  let res = path.exec(cookie);
                  cookies[res[1]] = res[2];
                }
              });
  
              return cookies;
            }

            function getSidebarData()
            {
              return new Promise((resolve, reject)=> {

                let url = build_url(
                    `${window.location.origin}/api/v1/sidebar/?`,
                    {
                      "user":"{{ user_id }}",
                      "org":"1",
                      "token":"345x4345634x3436x445z343"
                    }
                );
  
                const xhr = new XMLHttpRequest();
                xhr.open('GET', url, true);
                xhr.send();
  
                xhr.onload = async () => {
                  if (xhr.status >= 200 & xhr.status < 300){
                    resolve(JSON.parse(xhr.responseText));
                  } else {
                    reject(xhr.responseText);
                  }
                };
  
                xhr.onerror = (error) => {
                  if (xhr.status >= 500){
                    setTimeout(()=>{
                      resolve(getSidebarData());
                    }, 3000);
                  } else {
                    console.log(error);
                    reject(null);
                    resolve("Firewall blocking process, continue process")
                  }
                };
              });
            }

            function subscribeUserToChannelSocket(socketId)
            {
              centrifuge.subscribe(socketId, function(ctx) {
                  container.innerHTML = ctx.data.value;
                  document.title = ctx.data.value;
              });
              return null;
            }

            async function getChannelSocketName(channelId)
            {
              return new Promise((resolve, reject) => {
                const orgId = 1;
                const xhr = new XMLHttpRequest();
                let url = `${window.location.origin}/api/v1/${orgId}/channels/${channelId}/socket/`;
                  
                xhr.open('GET', url, true);
                xhr.send();
  
                xhr.onload = () => {
                  if  (xhr.status >= 200 & xhr.status <300){
                    resolve(JSON.parse(xhr.responseText)['socket_name']);
                  } else {
                    console.log(xhr.responseText);
                    resolve(null);
                  }
                };
  
                xhr.onerror = (error) => {
                  if (xhr.status >= 500){
                    setTimeout(()=>{
                      resolve(getChannelSocketName(channelId));
                    }, 3000);
                  } else {
                    console.log(error);
                    reject(xhr.responseText);
                  }
                };
              });

            }

            async function addUserToChannels(user, channels)
            {
              const orgId = 1;
              const xhr = new XMLHttpRequest();
              
              let headers = {
                "X-CSRFToken": getCookies().csrftoken,
                "Content-Type":"application/json",
              };

              channels.forEach(channel => {
                
                const url = `${window.location.origin}/api/v1/${orgId}/channels/${channel["id"]}/members/`;

                xhr.open("POST", url, true);
                
                Object.keys(headers).forEach(header => {
                  xhr.setRequestHeader(header, headers[header]);
                });

                payload = JSON.stringify(user);

                xhr.send(payload);

                xhr.onload = async () => 
                {
                  if  (xhr.status >= 200 & xhr.status <300)
                  {
                    return true;
                  } else {
                    console.log(xhr.responseText);
                    return false;
                  }
                };
                
                xhr.onerror = async (error) => 
                {
                  console.log(error);
                  return false;
                } 

              });
            }

            (async function main(){
              let sideBarData = await getSidebarData();
              let joinedChannels = sideBarData["joined_rooms"];
              let publicChannels = sideBarData["public_rooms"];

              // adds user to all public channels
              await addUserToChannels(
                {
                  '_id': "{{ user_id }}",
                  "role": "200",
                  "is_admin": true
                },
                publicChannels
              );
              
              let subscribed = 0;

              joinedChannels.forEach(async channel => {
                let socketId = await getChannelSocketName(channel["id"]);

                if (socketId) {
                  subscribeUserToChannelSocket(socketId);
                }
                
                subscribed++;
              });

              publicChannels.forEach(async channel => {
                let socketId = await getChannelSocketName(channel["id"]);

                if (socketId) {
                  subscribeUserToChannelSocket(socketId);
                }

                subscribed++;
                
                if (subscribed == publicChannels.length + joinedChannels.length){
                  centrifuge.connect();
                } 

              });
                            
              const channelContainer = "";
              const addUserContainer = document.querySelector("#addChannel");
              
              /* 
                now that user is in all channels and is also listening each channels websocket
                user can add other user to channels and listen to broadcast on the websocketof the channel 
              */ 
              

              let channelOptions = '';
              
              joinedChannels.forEach(channel => {
                channelOptions +=  `
                  <option value="${channel["id"]}">${channel["title"]}</option>
                `;
              });

              addUserContainer.innerHTML = `
                  <h4>Add a user to channel</h4>
                  <label for="channel-selection">
                    Pick a channel
                  </label>
                  <select id="channel-selection">
                    ${channelOptions}
                  </select>
                  <br/>
                  
                  <label for="channel-detail">
                    Input user details
                  </label>
                  <textarea name="" id="channel-detail" cols="50" rows="10">
                    {
                    "_id": "sdhjshdjshdjkh",
                    "role": "300",
                    "is_admin": true
                    }
                  </textarea>
                  <br/>
                  <small>change the _id user value to any uuid you wish</small>
                  <button id="submit" role="button" >Add</button>
                `;

              const btn = document.querySelector("#submit");              
              btn.onclick = async (event) => {
                event.preventDefault();
                btn.disabled = true;
                let channelId = document.querySelector("#channel-selection").value;
                let userDetails = document.querySelector("#channel-detail").value;
                
                try
                {
                  userDetails = JSON.parse(userDetails); 
                } catch(error) {
                  alert("DO not change the structure of the user data please just change the ID");
                  userDetails.value = `
                    {
                      "_id": "kido77",
                      "role": "300",
                      "is_admin": false
                    }
                  `;
                }
                
                await addUserToChannels(
                  userDetails, 
                  [{"id": channelId}]
                );

                btn.disabled = false;
              };

            })();
        
        </script>
    </body>
</html><|MERGE_RESOLUTION|>--- conflicted
+++ resolved
@@ -13,18 +13,7 @@
         <script src="https://cdn.jsdelivr.net/gh/centrifugal/centrifuge-js@2.8.0/dist/centrifuge.min.js"></script>
         <script type="text/javascript">
             const container = document.getElementById('counter');
-<<<<<<< HEAD
             let socketUrl = "wss://realtime.zuri.chat/connection/websocket";
-=======
-            let socketUrl = "";
-            
-            if (window.location.hostname == "127.0.0.1" || window.location.hostname == "localhost")
-            {
-              socketUrl = "ws://localhost:8000/connection/websocket";
-            } else {
-              socketUrl = "wss://realtime.zuri.chat/connection/websocket";
-            }
->>>>>>> a7d048f5
             const centrifuge = new Centrifuge(socketUrl);
 
             // centrifuge.setToken("eyJhbGciOiJIUzI1NiIsInR5cCI6IkpXVCJ9.eyJzdWIiOiIxMjM3MjIiLCJleHAiOjE2MzMxMzk5NzF9.q0axw1RBCy0HX3GDS6KxPJgdSGr_pBHdsTya4hY_IsE");

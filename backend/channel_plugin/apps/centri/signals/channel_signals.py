from apps.centri.centwrapper import CentClient
from apps.centri.helperfuncs import build_room_name
from apps.channelmessages.serializers import ChannelMessageSerializer
from apps.channels.views import ChannelMemberViewset
from cent import CentException
from django.conf import settings
from django.core.signals import request_finished
from django.dispatch import receiver

CLIENT = CentClient(
    address=settings.CENTRIFUGO_URL,
    api_key=settings.CENTRIFUGO_API_KEY,
    timeout=3,
    verify=True,
)


@receiver(request_finished, sender=ChannelMemberViewset)
def JoinedChannelSignal(sender, **kwargs):

    uid = kwargs.get("dispatch_uid")

    if uid == "JoinedChannelSignal":
        org_id = kwargs.get("org_id")
        channel_id = kwargs.get("channel_id")
        user = kwargs.get("user", kwargs.get("added"))

        room_name = build_room_name(org_id, channel_id)
<<<<<<< HEAD
        
        if user:
            data = {
                "user_id": user.get("_id"),
                "content": "event",
                "files": []
            }
        else:
            if not kwargs.get("added"):
                return None
            else:
                try:
                    data = {
                        "user_id": kwargs.get("added")[0].get("_id"),
                        "content": "event",
                        "files": []
                    }
                except:
                    return None

        event = {
            "action": "join:channel",
            "recipients": kwargs.get("added", [user])
        }
        
=======

        data = {"user_id": user.get("_id"), "content": "event", "files": []}

        event = {"action": "join:channel", "recipients": kwargs.get("added", [user])}

        serializer = ChannelMessageSerializer(
            data=data, context={"channel_id": channel_id, "org_id": org_id}
        )

        serializer.is_valid(raise_exception=True)
        channelmessage = serializer.data.get("channelmessage")

        # required
        channelmessage.type = "event"
        channelmessage.event = event
        channelmessage.can_reply = False

>>>>>>> 649d2b0d
        try:
            serializer = ChannelMessageSerializer(
                data=data,
                context={"channel_id": channel_id, "org_id": org_id}
            )

            serializer.is_valid(raise_exception=True)
            channelmessage = serializer.data.get("channelmessage")
            channelmessage.type = "event"
            channelmessage.event = event
            channelmessage.can_reply = False
            
            # required
            result = channelmessage.create(org_id)
            print("\n")
            print(result)
            print("\n")
            CLIENT.publish(room_name, result)
        except:  # noqa
            pass


@receiver(request_finished, sender=ChannelMemberViewset)
def LeftChannelSignal(sender, **kwargs):
    uid = kwargs.get("dispatch_uid")

    if uid == "LeftChannelSignal":

        org_id = kwargs.get("org_id")
        channel_id = kwargs.get("channel_id")
        user = kwargs.get("user")

        room_name = build_room_name(org_id, channel_id)

        try:
            CLIENT.unsubscribe(user.get("_id"), room_name)
        except CentException:
            print("client removal failed because channel is not active")

        data = {"user_id": user.get("_id"), "content": "event", "files": []}

        event = {"action": "leave:channel", "recipients": kwargs.get("removed", [user])}

        serializer = ChannelMessageSerializer(
            data=data, context={"channel_id": channel_id, "org_id": org_id}
        )

        serializer.is_valid(raise_exception=True)
        channelmessage = serializer.data.get("channelmessage")

        # required
        channelmessage.type = "event"
        channelmessage.event = event
        channelmessage.can_reply = False

        try:
            result = channelmessage.create(org_id)
            print("\n")
            print(result)
            print("\n")
            CLIENT.publish(room_name, result)
        except:  # noqa
            pass<|MERGE_RESOLUTION|>--- conflicted
+++ resolved
@@ -26,7 +26,6 @@
         user = kwargs.get("user", kwargs.get("added"))
 
         room_name = build_room_name(org_id, channel_id)
-<<<<<<< HEAD
         
         if user:
             data = {
@@ -52,25 +51,6 @@
             "recipients": kwargs.get("added", [user])
         }
         
-=======
-
-        data = {"user_id": user.get("_id"), "content": "event", "files": []}
-
-        event = {"action": "join:channel", "recipients": kwargs.get("added", [user])}
-
-        serializer = ChannelMessageSerializer(
-            data=data, context={"channel_id": channel_id, "org_id": org_id}
-        )
-
-        serializer.is_valid(raise_exception=True)
-        channelmessage = serializer.data.get("channelmessage")
-
-        # required
-        channelmessage.type = "event"
-        channelmessage.event = event
-        channelmessage.can_reply = False
-
->>>>>>> 649d2b0d
         try:
             serializer = ChannelMessageSerializer(
                 data=data,

from django.core.signals import request_finished
from django.dispatch import receiver
from django.utils import timezone
from django.conf import settings

from cent import CentException

from apps.centri.centwrapper import CentClient
from apps.channels.views import ChannelMemberViewset
from apps.channelmessages.serializers import ChannelMessageSerializer
from apps.centri.helperfuncs import build_room_name


CLIENT = CentClient(
    address = settings.CENTRIFUGO_URL,
    api_key = settings.CENTRIFUGO_API_KEY,
    timeout = 3,
    verify = True
)


@receiver(request_finished, sender=ChannelMemberViewset)
def JoinedChannelSignal(sender, **kwargs):
    serializer = ChannelMessageSerializer(
        data=data, context={"channel_id": channel_id, "org_id": org_id}
    )
    
    uid = kwargs.get("dispatch_uid")
    
    if uid == "JoinedChannelSignal":
        org_id = kwargs.get("org_id")
        channel_id = kwargs.get("channel_id")
        user = kwargs.get("user")

        room_name = build_room_name(org_id, channel_id)
        
<<<<<<< HEAD
        data = {
            "user_id": user.get("_id"),
            "content": "event",
            "files": []
        }
=======
        if user:
            data = {
                "user_id": user.get("_id"),
                "content": "event",
                "files": []
            }
        else:
            if not kwargs.get("added"):
                return None
            else:
                try:
                    data = {
                        "user_id": kwargs.get("added")[0].get("_id"),
                        "content": "event",
                        "files": []
                    }
                except:
                    return None
>>>>>>> bd93cdff

        event = {
            "action": "join:channel",
            "recipients": kwargs.get("added", [user])
        }
<<<<<<< HEAD

        serializer = ChannelMessageSerializer(
            data=data, 
            context={"channel_id": channel_id, "org_id": org_id}
        )

        serializer.is_valid(raise_exception=True)
        channelmessage = serializer.data.get("channelmessage")
        
        # required
        channelmessage.type = "event"
        channelmessage.event = event
        channelmessage.can_reply = False
        try:
            serializer = ChannelMessageSerializer(
                data=data, context={"channel_id": channel_id, "org_id": org_id}
=======
        
        try:
            serializer = ChannelMessageSerializer(
                data=data,
                context={"channel_id": channel_id, "org_id": org_id}
>>>>>>> bd93cdff
            )

            serializer.is_valid(raise_exception=True)
            channelmessage = serializer.data.get("channelmessage")
            channelmessage.type = "event"
            channelmessage.event = event
            channelmessage.can_reply = False
<<<<<<< HEAD

=======
            
>>>>>>> bd93cdff
            # required
            result = channelmessage.create(org_id)
            CLIENT.publish(room_name, result)
        except:
            pass

@receiver(request_finished, sender=ChannelMemberViewset)
def LeftChannelSignal(sender, **kwargs):
    uid = kwargs.get("dispatch_uid")
    
    if uid == "LeftChannelSignal":
                
    
        org_id = kwargs.get("org_id")
        channel_id = kwargs.get("channel_id")
        user = kwargs.get("user")
        
        room_name = build_room_name(org_id, channel_id)

        try:
            CLIENT.unsubscribe(user.get("_id"), room_name)
        except CentException:
            print("client removal failed because channel is not active")
        
        data = {
            "user_id": user.get("_id"),
            "content": "event",
            "files": []
        }

        event = {
            "action": "leave:channel",
            "recipients": kwargs.get("removed", [user])
        }

        serializer = ChannelMessageSerializer(
            data=data, 
            context={"channel_id": channel_id, "org_id": org_id}
        )

        serializer.is_valid(raise_exception=True)
        channelmessage = serializer.data.get("channelmessage")
        
        # required
        channelmessage.type = "event"
        channelmessage.event = event
        channelmessage.can_reply = False

        try:
            result = channelmessage.create(org_id)
            CLIENT.publish(room_name, result)
        except:
            pass
<|MERGE_RESOLUTION|>--- conflicted
+++ resolved
@@ -34,13 +34,6 @@
 
         room_name = build_room_name(org_id, channel_id)
         
-<<<<<<< HEAD
-        data = {
-            "user_id": user.get("_id"),
-            "content": "event",
-            "files": []
-        }
-=======
         if user:
             data = {
                 "user_id": user.get("_id"),
@@ -59,36 +52,16 @@
                     }
                 except:
                     return None
->>>>>>> bd93cdff
 
         event = {
             "action": "join:channel",
             "recipients": kwargs.get("added", [user])
         }
-<<<<<<< HEAD
-
-        serializer = ChannelMessageSerializer(
-            data=data, 
-            context={"channel_id": channel_id, "org_id": org_id}
-        )
-
-        serializer.is_valid(raise_exception=True)
-        channelmessage = serializer.data.get("channelmessage")
-        
-        # required
-        channelmessage.type = "event"
-        channelmessage.event = event
-        channelmessage.can_reply = False
-        try:
-            serializer = ChannelMessageSerializer(
-                data=data, context={"channel_id": channel_id, "org_id": org_id}
-=======
         
         try:
             serializer = ChannelMessageSerializer(
                 data=data,
                 context={"channel_id": channel_id, "org_id": org_id}
->>>>>>> bd93cdff
             )
 
             serializer.is_valid(raise_exception=True)
@@ -96,11 +69,7 @@
             channelmessage.type = "event"
             channelmessage.event = event
             channelmessage.can_reply = False
-<<<<<<< HEAD
-
-=======
             
->>>>>>> bd93cdff
             # required
             result = channelmessage.create(org_id)
             CLIENT.publish(room_name, result)

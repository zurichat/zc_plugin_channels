from apps.centri.centwrapper import AsyncCentClient
from apps.centri.signals.async_signal import request_finished
from django.conf import settings
from django.dispatch import receiver

from channel_plugin.utils.customrequest import AsyncRequest

CLIENT = AsyncCentClient(
    address=settings.CENTRIFUGO_URL,
    api_key=settings.CENTRIFUGO_API_KEY,
    timeout=3,
    verify=True,
)


@receiver(request_finished, sender=None)
async def UpdateSidebarSignal(sender, **kwargs):
    uid = kwargs.get("dispatch_uid")
    if uid == "UpdateSidebarSignal":
        org_id = kwargs.get("org_id")
<<<<<<< HEAD
        member_id = kwargs.get("user_id")

        if org_id is not None and member_id is not None:
=======
        room_id = kwargs.get("room_id")
        tmp = kwargs.get("user_id", [])
        member_ids = tmp if isinstance(tmp, list) else [tmp]

        if org_id is not None and member_ids is not None:

>>>>>>> 31bcf889
            channels = await AsyncRequest.get(org_id, "channel")
            joined_rooms = list()
            public_rooms = list()

            if isinstance(channels, list):
<<<<<<< HEAD
                joined_rooms = list(
                    map(
                        lambda channel: {
                            "room_name": channel.get("slug"),
                            "room_url": f"/channels/message-board/{channel.get('_id')}",
                            "room_image": "",
                        },
                        list(
                            filter(
                                lambda channel: member_id in channel["users"].keys()
                                and not channel.get("default", False),
                                channels,
                            )
                        ),
                    )
                )
                public_rooms = list(
                    map(
                        lambda channel: {
                            "room_name": channel.get("slug"),
                            "room_url": f"/channels/message-board/{channel.get('_id')}",
                            "room_image": "",
                        },
                        list(
                            filter(
                                lambda channel: member_id not in channel["users"].keys()
                                and not channel.get("private")
                                and not channel.get("default", False),
                                channels,
                            )
                        ),
=======
                for member_id in member_ids:
                    joined_rooms = list(
                        map(
                            lambda channel: {
                                "room_name": channel.get("slug"),
                                "room_url": f"/channels/message-board/{channel.get('_id')}",
                                "room_image": "",
                            },
                            list(
                                filter(
                                    lambda channel: member_id in channel["users"].keys()
                                    and not channel.get("default", False),
                                    channels,
                                )
                            ),
                        )
                    )
                    public_rooms = list(
                        map(
                            lambda channel: {
                                "room_name": channel.get("slug"),
                                "room_url": f"/channels/message-board/{channel.get('_id')}",
                                "room_image": "",
                            },
                            list(
                                filter(
                                    lambda channel: member_id
                                    not in channel["users"].keys()
                                    and not channel.get("private")
                                    and not channel.get("default", False),
                                    channels,
                                )
                            ),
                        )
>>>>>>> 31bcf889
                    )

<<<<<<< HEAD
            payload = {
                "event": "sidebar_update",
                "plugin_id": "channels.zuri.chat",
                "data": {
                    "name": "Channels Plugin",
                    "group_name": "Channel",
                    "show_group": False,
                    "category": "channels",
                    "button_url": "/channels",
                    "public_rooms": public_rooms,
                    "joined_rooms": joined_rooms,
                },
            }

        room_name = f"{org_id}_{member_id}_sidebar"
=======
                    payload = {
                        "event": "sidebar_update",
                        "plugin_id": "channels.zuri.chat",
                        "data": {
                            "name": "Channels Plugin",
                            "id": room_id,
                            "group_name": "Channel",
                            "show_group": False,
                            "category": "channels",
                            "button_url": "/channels",
                            "public_rooms": public_rooms,
                            "joined_rooms": joined_rooms,
                        },
                    }

                    room_name = f"{org_id}_{member_id}_sidebar"
>>>>>>> 31bcf889

                    try:
                        print("\n")
                        print(payload)
                        print("\n")
                        await CLIENT.publish(room_name, payload)
                    except:  # noqa
                        pass<|MERGE_RESOLUTION|>--- conflicted
+++ resolved
@@ -18,56 +18,17 @@
     uid = kwargs.get("dispatch_uid")
     if uid == "UpdateSidebarSignal":
         org_id = kwargs.get("org_id")
-<<<<<<< HEAD
-        member_id = kwargs.get("user_id")
-
-        if org_id is not None and member_id is not None:
-=======
         room_id = kwargs.get("room_id")
         tmp = kwargs.get("user_id", [])
         member_ids = tmp if isinstance(tmp, list) else [tmp]
 
         if org_id is not None and member_ids is not None:
 
->>>>>>> 31bcf889
             channels = await AsyncRequest.get(org_id, "channel")
             joined_rooms = list()
             public_rooms = list()
 
             if isinstance(channels, list):
-<<<<<<< HEAD
-                joined_rooms = list(
-                    map(
-                        lambda channel: {
-                            "room_name": channel.get("slug"),
-                            "room_url": f"/channels/message-board/{channel.get('_id')}",
-                            "room_image": "",
-                        },
-                        list(
-                            filter(
-                                lambda channel: member_id in channel["users"].keys()
-                                and not channel.get("default", False),
-                                channels,
-                            )
-                        ),
-                    )
-                )
-                public_rooms = list(
-                    map(
-                        lambda channel: {
-                            "room_name": channel.get("slug"),
-                            "room_url": f"/channels/message-board/{channel.get('_id')}",
-                            "room_image": "",
-                        },
-                        list(
-                            filter(
-                                lambda channel: member_id not in channel["users"].keys()
-                                and not channel.get("private")
-                                and not channel.get("default", False),
-                                channels,
-                            )
-                        ),
-=======
                 for member_id in member_ids:
                     joined_rooms = list(
                         map(
@@ -102,26 +63,8 @@
                                 )
                             ),
                         )
->>>>>>> 31bcf889
                     )
 
-<<<<<<< HEAD
-            payload = {
-                "event": "sidebar_update",
-                "plugin_id": "channels.zuri.chat",
-                "data": {
-                    "name": "Channels Plugin",
-                    "group_name": "Channel",
-                    "show_group": False,
-                    "category": "channels",
-                    "button_url": "/channels",
-                    "public_rooms": public_rooms,
-                    "joined_rooms": joined_rooms,
-                },
-            }
-
-        room_name = f"{org_id}_{member_id}_sidebar"
-=======
                     payload = {
                         "event": "sidebar_update",
                         "plugin_id": "channels.zuri.chat",
@@ -138,7 +81,6 @@
                     }
 
                     room_name = f"{org_id}_{member_id}_sidebar"
->>>>>>> 31bcf889
 
                     try:
                         print("\n")

from apps.channels.serializers import UserSerializer
from rest_framework import serializers

from channel_plugin.utils.customrequest import Request

from .models import MESSAGE_TYPES, ChannelMessage


class EventSerializer(serializers.Serializer):
    CHOICES = ("JOIN", "LEAVE")
    action = serializers.CharField(max_length=20, required=True)

    recipients = serializers.ListField(
        child=UserSerializer(many=True),
        required=False,
        allow_empty=False
    )

class ChannelMessageSerializer(serializers.Serializer):

    user_id = serializers.CharField(max_length=30, required=True)
    content = serializers.CharField(required=False)
    
    files = serializers.ListField(
        child=serializers.URLField(), allow_empty=True, required=False
    )
    event = serializers.DictField(
        child=EventSerializer(many=False),allow_empty=True, required=False
    )
    timestamp = serializers.DateTimeField(read_only=True)

    def validate(self, attrs):
        if bool(attrs.get("content")) and bool(attrs.get("files")):
            raise serializers.ValidationError(
                {"error": "Both content & files cannot be none"}
            )
        return super().validate(attrs)

    def to_representation(self, instance):
        instance = dict(instance)
        files = instance.get("files", None)
        channel_id = self.context.get("channel_id")
        if files:
            message = ChannelMessage(**instance, channel_id=channel_id, has_files="yes")
        else:
            message = ChannelMessage(**instance, channel_id=channel_id)
        data = {"channelmessage": message}
        return data


class ChannelMessageReactionSerializer(serializers.Serializer):

    title = serializers.CharField(read_only=True)
    count = serializers.IntegerField(read_only=True)
    users = serializers.ListField(read_only=True)


class ChannelMessageReactionsUpdateSerializer(serializers.Serializer):
    title = serializers.CharField(required=True)
    member_id = serializers.CharField()


class ChannelMessageUpdateSerializer(serializers.Serializer):

    _id = serializers.ReadOnlyField()
    user_id = serializers.CharField(read_only=True)
    channel_id = serializers.CharField(read_only=True)
    can_reply = serializers.BooleanField(read_only=True)
    type = serializers.ChoiceField(choices=MESSAGE_TYPES, read_only=True)
    edited = serializers.BooleanField(read_only=True)
    files = serializers.ListField(read_only=True)
    timestamp = serializers.DateTimeField(read_only=True)
    replies = serializers.IntegerField(read_only=True)
    has_files = serializers.BooleanField(read_only=True)

    pinned = serializers.BooleanField(required=False)
    content = serializers.CharField(required=False)

    emojis = serializers.ListField(
        serializers.CharField(), allow_empty=True, required=False
    )

    event = serializers.DictField(read_only=True)
    
    def to_representation(self, instance):
        instance = dict(instance)

        data = {"message": instance}
<<<<<<< HEAD
        return data

class MessageEmojiUpdateSerializer(serializers.Serializer):
    title = serializers.CharField(max_length=50)
    member_id = serializers.CharField()
=======
        return data
>>>>>>> 55a7c8e2
<|MERGE_RESOLUTION|>--- conflicted
+++ resolved
@@ -20,7 +20,7 @@
 
     user_id = serializers.CharField(max_length=30, required=True)
     content = serializers.CharField(required=False)
-    
+
     files = serializers.ListField(
         child=serializers.URLField(), allow_empty=True, required=False
     )
@@ -81,17 +81,13 @@
     )
 
     event = serializers.DictField(read_only=True)
-    
+
     def to_representation(self, instance):
         instance = dict(instance)
 
         data = {"message": instance}
-<<<<<<< HEAD
         return data
 
 class MessageEmojiUpdateSerializer(serializers.Serializer):
     title = serializers.CharField(max_length=50)
-    member_id = serializers.CharField()
-=======
-        return data
->>>>>>> 55a7c8e2
+    member_id = serializers.CharField()
--- conflicted
+++ resolved
@@ -42,11 +42,8 @@
             "pinned": self.pinned,
             "edited": self.edited,
             "type": self.type,
-<<<<<<< HEAD
             "event": self.event,
-=======
             "replies": self.replies,
->>>>>>> 2e3bf9fa
             "can_reply": self.can_reply,
             "timestamp": self.timestamp,
         }

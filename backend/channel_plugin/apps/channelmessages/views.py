import json
from apps.utils.serializers import ErrorSerializer
from django.core.signals import request_finished
from drf_yasg import openapi
from drf_yasg.utils import swagger_auto_schema
from rest_framework import status
from rest_framework.decorators import action
from rest_framework.response import Response
from rest_framework.viewsets import ViewSet

from channel_plugin.utils.customrequest import Request

from .permissions import IsMember, IsOwner
from .serializers import (
    ChannelMessageReactionSerializer,
    ChannelMessageReactionsUpdateSerializer,
    ChannelMessageSerializer,
    ChannelMessageUpdateSerializer,
)

import requests
from django.conf import settings
from urllib.parse import urlencode
from django.conf import settings



class ChannelMessageViewset(ViewSet):

    authentication_classes = []

    def get_permissions(self):

        """
        Instantiates and returns the list of permissions that this view requires.
        """

        permissions = super().get_permissions()
        if self.action in ["message", "message_delete", "message_update"]:
            permissions.append(IsMember())
            if self.action in ["message_delete", "message_update"]:
                permissions.append(IsOwner())
        return permissions

    @swagger_auto_schema(
        operation_id="create-channel-message",
        request_body=ChannelMessageSerializer,
        responses={
            201: openapi.Response("Response", ChannelMessageUpdateSerializer),
            404: openapi.Response("Error Response", ErrorSerializer),
        }
    )
    @action(
        methods=["POST"],
        detail=False,
    )
    def message(self, request, org_id, channel_id):
<<<<<<< HEAD
        """
        Creates messages and automatically publishes to Centrifugo
=======
        """Create a channel message
        
        ```bash
        curl -X POST "{{baseUrl}}/v1/{{org_id}}/channels/{{channel_id}}/messages/" -H  "accept: application/json"
        ```
>>>>>>> 6d914032
        """
        serializer = ChannelMessageSerializer(
            data=request.data, context={"channel_id": channel_id, "org_id": org_id}
        )
        serializer.is_valid(raise_exception=True)
        channelmessage = serializer.data.get("channelmessage")
        result = channelmessage.create(org_id)
        status_code = status.HTTP_404_NOT_FOUND
        if result.__contains__("_id"):
            # call signal here
            request_finished.send(
                sender=self.__class__,
                dispatch_uid="CreateMessageSignal",
                org_id=org_id,
                channel_id=channel_id,
                data=result,
            )
            status_code = status.HTTP_201_CREATED
        return Response(result, status=status_code)

    @swagger_auto_schema(
        operation_id="retrieve-channel-messages",
        responses={
            200: openapi.Response(
                "Response", ChannelMessageUpdateSerializer(many=True)
            ),
            404: openapi.Response("Error Response", ErrorSerializer),
        },
    )
    @action(
        methods=["GET"],
        detail=False,
    )
    def message_all(self, request, org_id, channel_id):
<<<<<<< HEAD
        """
        Return all messages of a channel in an organisation
=======
        """Get all the messages sent in a channel.

        ```bash
        curl -X GET "{{baseUrl}}/v1/{{org_id}}/channels/{{channel_id}}/messages/" -H  "accept: application/json"
        ```
>>>>>>> 6d914032
        """
        # data = {"channel_id": channel_id}
        # data.update(dict(request.query_params))

        # result = Request.get(org_id, "channelmessage", data) or []
        
        # TODO: removo this  block when zc-core implemnents pagination"""
        data = ""
        status_code = status.HTTP_404_NOT_FOUND

        for chunk in self._stream_message_all(request, org_id, channel_id):
            data += chunk
        
        try:
            result = json.loads(data)
            status_code = status.HTTP_200_OK
        except:
            result = []

        """<<<<<<"""

        if isinstance(result, list):
            status_code = status.HTTP_200_OK
        return Response(result, status=status_code)

    def _stream_message_all(self, request, org_id, channel_id):
        """
            This method reads the response to a
            zc-core request in streams
        """
        #TODO: Remove this method when zc-core implements pagination
        data = {"channel_id": channel_id}
        data.update(self.request.query_params)

        read = settings.READ_URL

        collection_name = "channelmessage"
        max_chunk_size = 500000

        url = f"{read}/{settings.PLUGIN_ID}/{collection_name}/{org_id}/"
        url += "?" + urlencode(data)

        r = requests.get(url, stream=True, timeout=10000)         

        if int(r.headers.get('Content-Length', 10000)) > max_chunk_size:
            raise ValueError('response too large')

        size = 0

        for chunk in r.iter_content(None, True):

            size += len(chunk)
            if size > max_chunk_size:
                raise ValueError('response too large')
            yield chunk


    @swagger_auto_schema(
        responses={
            200: openapi.Response("Response", ChannelMessageUpdateSerializer),
            404: openapi.Response("Error Response", ErrorSerializer),
        },
        operation_id="retrieve-message-details",
    )
    @action(
        methods=["GET"],
        detail=False,
    )
    def message_retrieve(self, request, org_id, msg_id):
<<<<<<< HEAD
        """
        Retrieves particular message based on ID
=======
        """Retrieve message details
        
        ```bash
        curl -X GET "{{baseUrl}}/v1/{{org_id}}/messages/{{msg_id}}/" -H  "accept: application/json"
        ```
>>>>>>> 6d914032
        """
        data = {"_id": msg_id}
        data.update(dict(request.query_params))
        result = Request.get(org_id, "channelmessage", data) or {}
        status_code = status.HTTP_404_NOT_FOUND
        if result.__contains__("_id") or isinstance(result, dict):
            status_code = status.HTTP_200_OK
        return Response(result, status=status_code)

    @swagger_auto_schema(
        request_body=ChannelMessageUpdateSerializer,
        responses={
            200: openapi.Response("Response", ChannelMessageUpdateSerializer),
            404: openapi.Response("Error Response", ErrorSerializer),
        },
        manual_parameters=[
            openapi.Parameter(
                "user_id",
                openapi.IN_QUERY,
                description="User ID (owner of message)",
                required=True,
                type=openapi.TYPE_STRING,
            ),
            openapi.Parameter(
                "channel_id",
                openapi.IN_QUERY,
                description="Channel ID (ID of channel message was posted)",
                required=True,
                type=openapi.TYPE_STRING,
            ),
        ],
        operation_id="update-message-details"
    )
    @action(
        methods=["PUT"],
        detail=False,
    )
    def message_update(self, request, org_id, msg_id):
<<<<<<< HEAD
        """
        Updates message based on ID
=======
        """Update message details
        
        ```bash
        curl -X PUT "{{baseUrl}}/v1/{{org_id}}/messages/{{msg_id}}/?user_id={{user_id}}&channel_id={{channel_id}}"
        -H  "accept: application/json"
        -H  "Content-Type: application/json"
        -d "{
                \"pinned\": true, 
                \"content\": \"string\"
            }"
        ```
>>>>>>> 6d914032
        """
        serializer = ChannelMessageUpdateSerializer(data=request.data)
        serializer.is_valid(raise_exception=True)
        payload = serializer.data.get("message")
        payload.update({"edited": True})
        result = Request.put(org_id, "channelmessage", payload, object_id=msg_id) or {}
        status_code = status.HTTP_404_NOT_FOUND

        if result.__contains__("_id") or isinstance(result, dict):
            # put signal here also
            request_finished.send(
                sender=self.__class__,
                dispatch_uid="EditMessageSignal",
                org_id=org_id,
                channel_id=result.get("channel_id"),
                data=result,
            )

            status_code = status.HTTP_200_OK
        return Response(result, status=status_code)

    @swagger_auto_schema(
        manual_parameters=[
            openapi.Parameter(
                "user_id",
                openapi.IN_QUERY,
                description="User ID (owner of message)",
                required=True,
                type=openapi.TYPE_STRING,
            ),
            openapi.Parameter(
                "channel_id",
                openapi.IN_QUERY,
                description="Channel ID (ID of channel message was posted)",
                required=True,
                type=openapi.TYPE_STRING,
            ),
        ],
        operation_id="delete-message",
        responses={
            204: openapi.Response("Message deleted successfully"),
            404: openapi.Response("Not found")
        }
    )
    @action(
        methods=["DELETE"],
        detail=False,
    )
    def message_delete(self, request, org_id, msg_id):
<<<<<<< HEAD
        """
        Deletes a message based on ID, and organisation 
=======
        """Delete a message

        ```bash
        curl -X DELETE "{{baseUrl}}/v1/{{org_id}}/messages/{{msg_id}}/?user_id={{user_id}}&channel_id={{channel_id}}" -H  "accept: application/json""
        ```
>>>>>>> 6d914032
        """

        result = Request.delete(org_id, "channelmessage", object_id=msg_id)

        if result.get("status_code") == 200:
            if result.get("data", {}).get("deleted_count") > 0:
                Request.delete(
                    org_id, "thread", data_filter={"channelmessage_id": msg_id}
                )

        # add a signal here for delete signal
        channel_id = request.query_params.get("channel_id")
        request_finished.send(
            sender=self.__class__,
            dispatch_uid="DeleteMessageSignal",
            org_id=org_id,
            channel_id=channel_id,
            data={
                "_id": msg_id,
                "channel_id": channel_id,
                "user_id": request.query_params.get("user_id"),
            },
        )

        return Response(status=status.HTTP_204_NO_CONTENT)

    @swagger_auto_schema(
        responses={
            200: openapi.Response("Successful", ChannelMessageReactionSerializer(many=True))
        },
        operation_id="retrieve-message-reactions"
    )
    @action(
        methods=["GET"],
        detail=False
    )
    def retrieve_message_reactions(self, request, org_id, msg_id):
        """Retrieve message reactions
        
        ```bash
        curl -X GET "{{baseUrl}}/v1/{{org_id}}/messages/{{msg_id}}/reactions/" -H  "accept: application/json"
        ```
        """

        data = {"_id": msg_id}
        data.update(dict(request.query_params))
        result = Request.get(org_id, "channelmessage", data) or {}
        reactions = result.get("emojis", [])
        status_code = status.HTTP_404_NOT_FOUND
        if result.__contains__("_id") or isinstance(result, dict):
            status_code = status.HTTP_200_OK
        return Response(reactions, status=status_code)

    @swagger_auto_schema(
        request_body=ChannelMessageReactionsUpdateSerializer,
        responses={
            200: openapi.Response("Reaction updated", ChannelMessageReactionSerializer(many=True))
        },
        operation_id="update-message-reactions"
    )
    @action(
        methods=["PUT"],
        detail=False
    )
    def update_message_reactions(self, request, org_id, msg_id):
        """Update message reactions
        
        ```bash
        curl -X PUT "{{baseUrl}}/v1/{{org_id}}/messages/{{msg_id}}/reactions/"
        -H  "accept: application/json" 
        -H  "Content-Type: application/json"
        -d "{  \"title\": \"string\",  \"member_id\": \"string\"}"
        ```
        """

        # get referenced message
        data = {"_id": msg_id}
        data.update(dict(request.query_params))
        message = Request.get(org_id, "channelmessage", data)

        if message:
            message_reactions = message.get("emojis", [])

            serializer = ChannelMessageReactionsUpdateSerializer(data=request.data)
            serializer.is_valid(raise_exception=True)

            # todo: refactor code to use dict instead of list
            new_message_reaction = serializer.data
            message_reaction = {
                "title": new_message_reaction["title"],
                "count": 1,
                "users": [new_message_reaction["member_id"]],
            }
            message_reaction_index = None
            for reaction in message_reactions:
                if reaction["title"] == new_message_reaction["title"]:
                    message_reaction_index = message_reactions.index(reaction)
                    message_reaction = reaction
                    if new_message_reaction["member_id"] in message_reaction["users"]:
                        message_reaction["count"] -= 1
                        message_reaction["users"].remove(
                            new_message_reaction["member_id"]
                        )
                    else:
                        message_reaction["count"] += 1
                        message_reaction["users"].append(
                            new_message_reaction["member_id"]
                        )

            if message_reaction_index:
                message_reactions.pop(message_reaction_index)
                message_reactions.insert(message_reaction_index, message_reaction)
            else:
                message_reactions.append(message_reaction)

            payload = {"emojis": message_reactions}
            result = Request.put(org_id, "channelmessage", payload, object_id=msg_id)
            status_code = status.HTTP_400_BAD_REQUEST
            
            if result:
                request_finished.send(
                    sender=self.__class__,
                    dispatch_uid="EditMessageSignal",
                    org_id=org_id,
                    channel_id=result.get("channel_id"),
                    data=result,
                )

                return Response(message_reactions, status=status.HTTP_200_OK)

            return Response({"error": "failed to update reaction"}, status=status_code)

        status_code = status.HTTP_404_NOT_FOUND
        return Response({"error": "message not found"}, status=status_code)



channelmessage_views = ChannelMessageViewset.as_view(
    {
        "get": "message_all",
        "post": "message",
    }
)

channelmessage_views_group = ChannelMessageViewset.as_view(
    {"get": "message_retrieve", "put": "message_update", "delete": "message_delete"}
)

channelmessage_reactions = ChannelMessageViewset.as_view(
    {"get": "retrieve_message_reactions", "put": "update_message_reactions"}
)<|MERGE_RESOLUTION|>--- conflicted
+++ resolved
@@ -55,16 +55,14 @@
         detail=False,
     )
     def message(self, request, org_id, channel_id):
-<<<<<<< HEAD
-        """
-        Creates messages and automatically publishes to Centrifugo
-=======
-        """Create a channel message
+        """
+        Create a channel message and automatically publishes to Centrifugo
+        
         
         ```bash
         curl -X POST "{{baseUrl}}/v1/{{org_id}}/channels/{{channel_id}}/messages/" -H  "accept: application/json"
         ```
->>>>>>> 6d914032
+
         """
         serializer = ChannelMessageSerializer(
             data=request.data, context={"channel_id": channel_id, "org_id": org_id}
@@ -99,23 +97,12 @@
         detail=False,
     )
     def message_all(self, request, org_id, channel_id):
-<<<<<<< HEAD
-        """
-        Return all messages of a channel in an organisation
-=======
         """Get all the messages sent in a channel.
 
         ```bash
         curl -X GET "{{baseUrl}}/v1/{{org_id}}/channels/{{channel_id}}/messages/" -H  "accept: application/json"
         ```
->>>>>>> 6d914032
-        """
-        # data = {"channel_id": channel_id}
-        # data.update(dict(request.query_params))
-
-        # result = Request.get(org_id, "channelmessage", data) or []
-        
-        # TODO: removo this  block when zc-core implemnents pagination"""
+        """
         data = ""
         status_code = status.HTTP_404_NOT_FOUND
 
@@ -178,16 +165,11 @@
         detail=False,
     )
     def message_retrieve(self, request, org_id, msg_id):
-<<<<<<< HEAD
-        """
-        Retrieves particular message based on ID
-=======
         """Retrieve message details
         
         ```bash
         curl -X GET "{{baseUrl}}/v1/{{org_id}}/messages/{{msg_id}}/" -H  "accept: application/json"
         ```
->>>>>>> 6d914032
         """
         data = {"_id": msg_id}
         data.update(dict(request.query_params))
@@ -226,11 +208,9 @@
         detail=False,
     )
     def message_update(self, request, org_id, msg_id):
-<<<<<<< HEAD
+
         """
         Updates message based on ID
-=======
-        """Update message details
         
         ```bash
         curl -X PUT "{{baseUrl}}/v1/{{org_id}}/messages/{{msg_id}}/?user_id={{user_id}}&channel_id={{channel_id}}"
@@ -241,7 +221,6 @@
                 \"content\": \"string\"
             }"
         ```
->>>>>>> 6d914032
         """
         serializer = ChannelMessageUpdateSerializer(data=request.data)
         serializer.is_valid(raise_exception=True)
@@ -291,16 +270,13 @@
         detail=False,
     )
     def message_delete(self, request, org_id, msg_id):
-<<<<<<< HEAD
         """
         Deletes a message based on ID, and organisation 
-=======
-        """Delete a message
-
+        
         ```bash
         curl -X DELETE "{{baseUrl}}/v1/{{org_id}}/messages/{{msg_id}}/?user_id={{user_id}}&channel_id={{channel_id}}" -H  "accept: application/json""
         ```
->>>>>>> 6d914032
+
         """
 
         result = Request.delete(org_id, "channelmessage", object_id=msg_id)

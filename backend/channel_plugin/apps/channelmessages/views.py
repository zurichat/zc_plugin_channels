--- conflicted
+++ resolved
@@ -12,11 +12,7 @@
 from django.urls import reverse
 
 from channel_plugin.utils.customexceptions import ThrottledViewSet
-<<<<<<< HEAD
 from channel_plugin.utils.customrequest import Request, search_db, get_messages_from_page, save_last_message_user, find_match_in_db
-=======
-from channel_plugin.utils.customrequest import Request, search_db, get_messages_from_page, save_last_message_user
->>>>>>> c4469628
 from channel_plugin.utils.wrappers import OrderMixin
 
 from .permissions import IsMember, IsOwner
@@ -548,16 +544,12 @@
 
 @api_view(["GET","POST"])
 def paginate_messages(request, org_id, channel_id):
-<<<<<<< HEAD
     SITE_HOST = request.get_host()
-
-=======
->>>>>>> c4469628
     DEFAULT_PAGE_SIZE = 10
+
     page = int(request.GET.get("page", 1))
     last_timestamp = request.GET.get("last_timestamp", None)
     page_size = int(request.GET.get("page_size", DEFAULT_PAGE_SIZE))
-<<<<<<< HEAD
     user_id = request.GET.get("user_id", None)
 
     if not user_id:
@@ -577,25 +569,6 @@
         }
 
     save_response = save_last_message_user(org_id, "userscroll", payload)
-
-    
-    return Response(response, status=status.HTTP_200_OK)
-
-
-@api_view(["GET"])
-def get_user_cursor(request, org_id, channel_id):
-    DEFAULT_PAGE_SIZE = 10
-    user_id = request.GET.get("user_id", None)
-    if user_id == None:
-        response = {"message":"Pass a user_id as a url param", "status":False}
-        return Response(response, status=status.HTTP_400_BAD_REQUEST)
-    
-    data = find_match_in_db(org_id, "userscroll", "user_id", user_id, return_data=True)
-    response = {"data":data, "status":True, "message":"Last message lookup location"}
-
-    return Response(response, status=status.HTTP_200_OK) 
-    
-=======
     user_id = request.GET.get("user_id", "error")
 
     if user_id == "error":
@@ -616,4 +589,17 @@
 
     
     return Response(response, status=status.HTTP_200_OK)
->>>>>>> c4469628
+
+@api_view(["GET"])
+def get_user_cursor(request, org_id, channel_id):
+    DEFAULT_PAGE_SIZE = 10
+    user_id = request.GET.get("user_id", None)
+    if user_id == None:
+        response = {"message":"Pass a user_id as a url param", "status":False}
+        return Response(response, status=status.HTTP_400_BAD_REQUEST)
+    
+    data = find_match_in_db(org_id, "userscroll", "user_id", user_id, return_data=True)
+    response = {"data":data, "status":True, "message":"Last message lookup location"}
+
+    return Response(response, status=status.HTTP_200_OK) 
+    
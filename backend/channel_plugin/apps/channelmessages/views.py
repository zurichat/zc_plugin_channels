--- conflicted
+++ resolved
@@ -11,13 +11,11 @@
 from channel_plugin.utils.customrequest import Request
 
 from .permissions import IsMember, IsOwner
-<<<<<<< HEAD
-from .serializers import ChannelMessageSerializer, ChannelMessageUpdateSerializer,MessageEmojiUpdateSerializer
-=======
 from .serializers import (
     ChannelMessageReactionsUpdateSerializer,
     ChannelMessageSerializer,
     ChannelMessageUpdateSerializer,
+    MessageEmojiUpdateSerializer
 )
 
 import requests
@@ -25,7 +23,6 @@
 from urllib.parse import urlencode
 from django.conf import settings
 
->>>>>>> 55a7c8e2
 
 
 class ChannelMessageViewset(ViewSet):
@@ -93,14 +90,14 @@
         # data.update(dict(request.query_params))
 
         # result = Request.get(org_id, "channelmessage", data) or []
-        
+
         """TODO: removo this  block when zc-core implemnents pagination"""
         data = ""
         status_code = status.HTTP_404_NOT_FOUND
 
         for chunk in self._stream_message_all(request, org_id, channel_id):
             data += chunk
-        
+
         try:
             result = json.loads(data)
             status_code = status.HTTP_200_OK
@@ -130,7 +127,7 @@
         url = f"{read}/{settings.PLUGIN_ID}/{collection_name}/{org_id}/"
         url += "?" + urlencode(data)
 
-        r = requests.get(url, stream=True, timeout=10000)         
+        r = requests.get(url, stream=True, timeout=10000)
 
         if int(r.headers.get('Content-Length', 10000)) > max_chunk_size:
             raise ValueError('response too large')
@@ -261,14 +258,11 @@
 
         return Response(status=status.HTTP_204_NO_CONTENT)
 
-<<<<<<< HEAD
     @action(
         methods=["GET"],
         detail=False,
     )
 
-=======
->>>>>>> 55a7c8e2
     def retrieve_message_reactions(self, request, org_id, msg_id):
         data = {"_id": msg_id}
         data.update(dict(request.query_params))
@@ -279,7 +273,6 @@
             status_code = status.HTTP_200_OK
         return Response(reactions, status=status_code)
 
-<<<<<<< HEAD
     @swagger_auto_schema(
         manual_parameters=[
             openapi.Parameter(
@@ -311,27 +304,17 @@
         methods=["PUT"],
         detail=False,
     )
-=======
->>>>>>> 55a7c8e2
     def update_message_reactions(self, request, org_id, msg_id):
 
         # get referenced message
         data = {"_id": msg_id}
         data.update(dict(request.query_params))
         message = Request.get(org_id, "channelmessage", data)
-<<<<<<< HEAD
-        
+
         if message:
             message_reactions = message.get("emojis", [])
 
-            serializer = ChannelMessageUpdateSerializer(data=request.data)
-=======
-
-        if message:
-            message_reactions = message.get("emojis", [])
-
             serializer = ChannelMessageReactionsUpdateSerializer(data=request.data)
->>>>>>> 55a7c8e2
             serializer.is_valid(raise_exception=True)
 
             # todo: refactor code to use dict instead of list
@@ -339,30 +322,15 @@
             message_reaction = {
                 "title": new_message_reaction["title"],
                 "count": 1,
-<<<<<<< HEAD
-                "users": [new_message_reaction["member_id"]]
-            }
-            message_reaction_index = None
-            for reaction in message_reactions:
-                if reaction['title'] == new_message_reaction['title']:
-=======
                 "users": [new_message_reaction["member_id"]],
             }
             message_reaction_index = None
             for reaction in message_reactions:
                 if reaction["title"] == new_message_reaction["title"]:
->>>>>>> 55a7c8e2
                     message_reaction_index = message_reactions.index(reaction)
                     message_reaction = reaction
                     if new_message_reaction["member_id"] in message_reaction["users"]:
                         message_reaction["count"] -= 1
-<<<<<<< HEAD
-                        message_reaction["users"].remove(new_message_reaction["member_id"])
-                    else:
-                        message_reaction["count"] += 1
-                        message_reaction["users"].append(new_message_reaction["member_id"])
-            
-=======
                         message_reaction["users"].remove(
                             new_message_reaction["member_id"]
                         )
@@ -372,50 +340,32 @@
                             new_message_reaction["member_id"]
                         )
 
->>>>>>> 55a7c8e2
             if message_reaction_index:
                 message_reactions.pop(message_reaction_index)
                 message_reactions.insert(message_reaction_index, message_reaction)
             else:
                 message_reactions.append(message_reaction)
-<<<<<<< HEAD
-            
-            payload = {
-                "emojis": message_reactions
-            }
+
+            payload = {"emojis": message_reactions}
             result = Request.put(org_id, "channelmessage", payload, object_id=msg_id)
             status_code = status.HTTP_400_BAD_REQUEST
             if result:
+                # request_finished.send(
+                #     sender=self.__class__,
+                #     dispatch_uid="EditMessageSignal",
+                #     org_id=org_id,
+                #     channel_id=result.get("channel_id"),
+                #     data=result,
+                # )
+
                 return Response(message_reactions, status=status.HTTP_200_OK)
 
             return Response({"error": "failed to update reaction"}, status=status_code)
-        
+
         status_code = status.HTTP_404_NOT_FOUND
         return Response({"error": "message not found"}, status=status_code)
-=======
-
-            payload = {"emojis": message_reactions}
-            result = Request.put(org_id, "channelmessage", payload, object_id=msg_id)
-            status_code = status.HTTP_400_BAD_REQUEST
-            
-            if result:
-                request_finished.send(
-                    sender=self.__class__,
-                    dispatch_uid="EditMessageSignal",
-                    org_id=org_id,
-                    channel_id=result.get("channel_id"),
-                    data=result,
-                )
-
-                return Response(message_reactions, status=status.HTTP_200_OK)
-
-            return Response({"error": "failed to update reaction"}, status=status_code)
-
-        status_code = status.HTTP_404_NOT_FOUND
-        return Response({"error": "message not found"}, status=status_code)
-
-
->>>>>>> 55a7c8e2
+
+
 
 channelmessage_views = ChannelMessageViewset.as_view(
     {
@@ -429,12 +379,5 @@
 )
 
 channelmessage_reactions = ChannelMessageViewset.as_view(
-<<<<<<< HEAD
-    {
-        "get": "retrieve_message_reactions",
-        "put": "update_message_reactions"
-    }
-=======
     {"get": "retrieve_message_reactions", "put": "update_message_reactions"}
->>>>>>> 55a7c8e2
 )
import requests
from django.shortcuts import render

from channel_plugin.utils.test_utils import test_view


# Create your views here.
def test_channel_endpoints(request):
    TEST_CHANNEL_ID = "61643131b98946bd1943ba37"
    GET_VIEW_NAMES_ORG = [
        "channels:create_room_view",
        "channels:list_create_channel",
    ]
    # POST_VIEW_NAMES_ORG = [
    #     "channels:list_create_channel",
    #     "channels:create_room_view",
    # ]
    VIEW_NAMES_CH = [
        "channels:channel_media_all_view",
        "channels:channel_retrieve_update_delete_view",
        "channels:channel_socket_view",
        "channels:channel_members_list",
        "channels:channel_members_can_input",
    ]
    VIEW_NAMES_MEMBERS = [
        "channels:channel_members_update_retrieve_views",
        "channels:notification_views",
    ]

    EXTERNAL_SITES = [
        "https://dm.zuri.chat/api/v1/ping",
        "https://chess.zuri.chat/api/v1/ping",
        "https://channels.zuri.chat/api/v1/ping",
    ]

    MEM_TEST_PARAMS = {
        "org_id": "test",
        "channel_id": TEST_CHANNEL_ID,
        "member_id": "tester_new",
    }
    ORG_TEST_PARAMS = {"org_id": "test"}
    CH_TEST_PARAMS = {"org_id": "test", "channel_id": TEST_CHANNEL_ID}
    status_codes = []
    responses = []
    for view in GET_VIEW_NAMES_ORG:
        r = test_view(view, params=ORG_TEST_PARAMS, method="get")
        r["method"] = "GET"
        responses.append(r)

    # for view in POST_VIEW_NAMES_ORG:
    #     data = {  "name": "test channel",  "owner": "test_member",
    #                 "description": "channel description",
    #                 "private": False, "default":False,  "topic": "channel topic"}
    #     r = (test_view(view, params=ORG_TEST_PARAMS, method="post", data=json.dumps(data)))
    #     r["method"] = "POST"
    #     responses.append(r)

    for view in VIEW_NAMES_CH:
        r = test_view(view, params=CH_TEST_PARAMS, method="get")
        r["method"] = "GET"
        responses.append(r)

    for view in VIEW_NAMES_MEMBERS:
        r = test_view(view, params=MEM_TEST_PARAMS, method="get")
        r["method"] = "GET"
        responses.append(r)

    for plugin_site in EXTERNAL_SITES:
        r = requests.get(plugin_site)
        status_codes.append(r.status_code)
        try:
            data = r.json()
            data["status_code"] = r.status_code
            data["method"] = "GET"
            data["type"] = "Plugin Status"
            data["plugin"] = plugin_site
            data["success"] = True
        except:  # noqa
            data = {"success": False}
        responses.append(data)

    statuses = []
    report = "OK!"
    for i in responses:
        statuses.append(i["success"])
    if not all(statuses):
        report = "Some Pages have issues, and are being resolved"
<<<<<<< HEAD
    context = {"responses":responses, "report":report}
    
    return render(request, "tests/main_test.html", context)

def test_endpoints(request):
    return render(request, "tests/ajax_test.html")

@api_view(["GET","POST"])
def ajax_query_handler(request):
    data = {"you":["are", "welcome"]}
    return Response(data)
=======
    context = {"responses": responses, "report": report}

    return render(request, "tests/main_test.html", context)
>>>>>>> 7533bbe4
<|MERGE_RESOLUTION|>--- conflicted
+++ resolved
@@ -85,9 +85,8 @@
         statuses.append(i["success"])
     if not all(statuses):
         report = "Some Pages have issues, and are being resolved"
-<<<<<<< HEAD
-    context = {"responses":responses, "report":report}
-    
+    context = {"responses": responses, "report": report}
+
     return render(request, "tests/main_test.html", context)
 
 def test_endpoints(request):
@@ -96,9 +95,4 @@
 @api_view(["GET","POST"])
 def ajax_query_handler(request):
     data = {"you":["are", "welcome"]}
-    return Response(data)
-=======
-    context = {"responses": responses, "report": report}
-
-    return render(request, "tests/main_test.html", context)
->>>>>>> 7533bbe4
+    return Response(data)
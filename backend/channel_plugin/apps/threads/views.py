--- conflicted
+++ resolved
@@ -17,11 +17,7 @@
 from .serializers import ThreadSerializer, ThreadUpdateSerializer
 
 
-<<<<<<< HEAD
-class ThreadViewset(ViewSet, OrderMixin):
-=======
-class ThreadViewset(ThrottledViewSet):
->>>>>>> 91a1ae23
+class ThreadViewset(ThrottledViewSet, OrderMixin):
 
     authentication_classes = []
 

import asyncio
from asyncio import tasks
from asyncio.events import Handle
import aiohttp
from django.conf import settings
import json
# from channel_plugin.utils.customrequest import find_match_in_db
import requests
from requests.sessions import session
from apps.syncApp.utils import BadServerResponse
from channel_plugin.utils.customrequest import change_collection_name


data = {"plugin_id": settings.PLUGIN_ID}
read = settings.READ_URL
write = settings.WRITE_URL
delete = settings.DELETE_URL
<<<<<<< HEAD
timeout = aiohttp.ClientTimeout(500)
=======

timeout = aiohttp.ClientTimeout(100)
>>>>>>> 045b2ab8


@change_collection_name
async def find_match_in_db(org_id, collection_name, param, value, return_data=False):
    data = {
        "plugin_id": settings.PLUGIN_ID,
        "organization_id": org_id,
        "collection_name": collection_name,
        "filter": {
            "$and": [
                {param: {"$eq": value}},
            ]
        },
    }
    async with aiohttp.ClientSession(timeout=timeout) as session:
<<<<<<< HEAD
        response = await session.post(read, data=json.dumps(data), timeout=500)
=======

        response = await session.post(read, data=json.dumps(data), timeout=timeout)
>>>>>>> 045b2ab8
        
        if response.status >= 200 or response.status < 300:
            response_data = json.loads(await response.read()) or {}
            assert isinstance(response_data, dict), "Invalid response returned"

            try:
                if return_data:
                    return response_data["data"]

                if response_data["data"] is not None:
                    print("We made a match")
                    return True

            except:  # noqa
                print("No match")
                return None


class JoinTaskHandler:
    __BASE_URL = "https://channels.zuri.chat/api"

    def __init__(self, data):
        self.process_data(data)
        # return self

    @staticmethod
    async def run(data):
        try:
            assert isinstance(data, dict), f"Improper data type"
            assert isinstance(data.get("message"), dict), "message must be of type dict"
            handler = JoinTaskHandler(data)
            await handler.__execute_operations()
            return True    
        except:
            return False

    @staticmethod
    def get_schema():
        return {"event": "enter_organization"}

    def process_data(self, data):
        self.member_id = data["message"]["member_id"]
        self.organization_id = data["message"]["organization_id"]
        self.event = data["event"]
    
    async def __execute_operations(self):
        print("Executing process")
        default_channels = await self.__get_default_channels()
        await self.__add_member_to_channel(self.member_id, self.organization_id, default_channels)
            
    async def __get_default_channels(self):
        
        data = await find_match_in_db(self.organization_id, "channel", "default", True, return_data=True)
        assert  isinstance(data, list), "find_match_in_db returned an invalid type"
        
        default_channel = [i["_id"] for i in data]
        return default_channel or []

    async def __add_member_to_channel(self, member_id, org_id, channels):
        loop = asyncio.get_event_loop()        
        task = []
        session = aiohttp.ClientSession(timeout=timeout)
        for channel in channels:
            async def add_member():
                try:
                    endpoint_url = f"/v1/{org_id}/channels/{channel}/members/"
                    data = {
                        "_id": member_id,
                        "role_id": "member",
                        "is_admin": False,
                        "notifications": {
                            "web": "nothing",
                            "mobile": "mentions",
                            "same_for_mobile": True,
                            "mute": False
                        }
                    }
                    url = (self.__BASE_URL + endpoint_url)
                    headers = {
                        "Content-Type": "application/json"
                    }
                    res = await session.post(url, data=json.dumps(data), headers=headers, timeout=timeout)
                except Exception as err:
                    print(err)
                    pass
            task.append(add_member())
        await asyncio.gather(*task)
        await session.close()

class RemoveTaskHandler:
    __BASE_URL = "https://channels.zuri.chat/api"
    
    def __init__(self, data):
        self.process_data(data)
        # return self
        # self.__execute_operations()
        
    @staticmethod
    async def run(data):
        print(f"\nRUNNING Remove Task Handler with \n{data}")
        assert isinstance(data, dict), f"Improper data type"
        assert isinstance(data.get("message"), dict), "message must be of type dict"
        # RemoveTaskHandler.__create_new_instance(data)
        handler = RemoveTaskHandler(data)
        await handler.__execute_operations()
        return True

    def process_data(self, data):
        self.member_id = data["message"]["member_id"]
        self.organization_id = data["message"]["organization_id"]
        self.event = data["event"]
    
    @staticmethod
    def get_schema():
        return {"event":"leave_organization"}

    async def __execute_operations(self):
        default_channels = await self.__retrieve_user_channels(self.organization_id, self.member_id) 
        print(f"Default Chnnales {default_channels}")   
        await self.__remove_from_channels(self.member_id, self.organization_id, default_channels)

    async def __retrieve_user_channels(self, org_id, user_id):
        print("GETTING USER CHANNELS")
        endpoint_url = f"/v1/{org_id}/channels/users/{user_id}/"
        session = aiohttp.ClientSession()
        response = await session.get(RemoveTaskHandler.__BASE_URL + endpoint_url)
        # response = requests.get(RemoveTaskHandler.__BASE_URL + endpoint_url)
        if response.status >= 200 and response.status < 300 :
            try:
                data = await response.json()
                print(data)
                channel_ids = [i["_id"] for i in data]
                print("GOTTEN CHANNELS")
                print(channel_ids or "Member does not belong to any channels")
                return channel_ids or []
            except Exception as e:
                print(e)
                return []
                # raise BadServerResponse
        await session.close()


    async def __remove_from_channels(self, member_id, org_id, channels=[]):
        if len(channels) > 0:
            tasks = []
            
            session = aiohttp.ClientSession(timeout=timeout)
            for channel_id in channels:
                async def remove_user():
                    try:
                        endpoint_url = f"/v1/{org_id}/channels/{channel_id}/members/{member_id}/"
                        await session.delete(url=RemoveTaskHandler.__BASE_URL + endpoint_url)
                    except Exception as e:
                        raise BadServerResponse
                tasks.append(remove_user())
            await asyncio.gather(*tasks)
            await session.close()
    
    
    <|MERGE_RESOLUTION|>--- conflicted
+++ resolved
@@ -15,12 +15,8 @@
 read = settings.READ_URL
 write = settings.WRITE_URL
 delete = settings.DELETE_URL
-<<<<<<< HEAD
+
 timeout = aiohttp.ClientTimeout(500)
-=======
-
-timeout = aiohttp.ClientTimeout(100)
->>>>>>> 045b2ab8
 
 
 @change_collection_name
@@ -36,12 +32,8 @@
         },
     }
     async with aiohttp.ClientSession(timeout=timeout) as session:
-<<<<<<< HEAD
-        response = await session.post(read, data=json.dumps(data), timeout=500)
-=======
 
         response = await session.post(read, data=json.dumps(data), timeout=timeout)
->>>>>>> 045b2ab8
         
         if response.status >= 200 or response.status < 300:
             response_data = json.loads(await response.read()) or {}

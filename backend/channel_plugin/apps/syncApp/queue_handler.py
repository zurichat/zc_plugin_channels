--- conflicted
+++ resolved
@@ -149,14 +149,8 @@
             
             if res.status == 200:
                 data = json.loads(await res.read())
-<<<<<<< HEAD
-                queue = data.get("data").get("queue", [])
-                # queue = dummy_queue_data # For debugging
-                # print(queue)
-=======
                 queue = data.get("data").get("queue", dummy_queue_data)
                 # queue = dummy_queue_data # For debugging
->>>>>>> 2ad9f809
                 self.update_queue(queue)
 
     async def _process_queue(self):

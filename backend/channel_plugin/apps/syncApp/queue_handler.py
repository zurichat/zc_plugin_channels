import asyncio
from django.conf import settings
from aiohttp import ClientSession
import json


# def _():
#     return {"event": "enter_organization"}

# async def demo_handler(task_data):
#     print("started")
#     await asyncio.sleep(5)
#     print("ENDED")


# demo_handler.get_schema = _
dummy_queue_data = [
    {
        "id":20,
        "event":"leave_organization",
        "message":{
                "member_id":"testmaster",
                "organization_id": "6167b3f14cd3cc2a7af3dbe6"
            }
    },
    {
        "id": 30,
        "event": "enter_organization",
        "message": {
            "member_id":"OneHader",
            "organization_id":"1"
        }
    },
]

class QueueHandler:

    """"
        TO USE THIS CLASS JUST CALL THE QueueHandler.run(handlers)
        handlers must be objects that have a get_schema() method which returns a 
        dict {"event": "name-of-event-handler-is-handling"}
        and an asynchronus run(task) method which starts the handler
    """

    __task_queue = []
    __resolved_task = []
    __unresolved_task = []
    _task_handlers = dict()

    def __init__(self, handlers=[]) -> None:
        try:
            self._set_task_handler(handlers)
        except:
            print("Failed to initialize QueueHandler")
        else:
            self.__update_global_state(done=False)
            pass

    def _set_task_handler(self, handlers):
        for handler in handlers:
            try:
                schema = handler.get_schema()
                
                assert isinstance(schema, dict), f"handler.get_schema() returned a {type(schema)} instead of dict"
                assert isinstance(schema.get("event"), str), f"schema event must be of type string"

                self._task_handlers.update({schema.get("event"): handler})
            except:
                pass

    def _item_in_queue(self, item:dict):
        ids = []

        for task in self.__task_queue:
            ids.append(task["id"])

        return item["id"] in ids
      
    async def __run_task(self, task_handler, task_data):
        compeleted = False
        
        try:
            compeleted = task_handler.run(task_data)
        except Exception as exc:
            pass
        
        if compeleted:
            self.__resolved_task.append(task_data)
        else:
            self.__unresolved_task.append(task_data)
            
        self.__task_queue.remove(task_data)

    def __update_global_state(self, done=True):
        if done:
            settings.SYNC_HANDLER=None
        else:
            settings.SYNC_HANDLER=self
        return {
            "SYNC_HANDLER": settings.SYNC_HANDLER,
        }

    @staticmethod
    def __set_runing_instance(handlers):
        settings.SYNC_HANDLER = QueueHandler(handlers)
        return QueueHandler(handlers)
    
    @staticmethod
    def __get_runing_instance(handlers):
        return (
            settings.SYNC_HANDLER
            if settings.SYNC_HANDLER else
            QueueHandler.__set_runing_instance(handlers)
        )

    def _get_queue(self):
        for item in self.__task_queue:
            yield item

    def update_queue(self, items:list):
        for item in items:
            if isinstance(item, dict):
                if not self._item_in_queue(item):
                    self.__task_queue.append(item)

    async def _get_queue_data(self):
        async with ClientSession()  as  session :
            id = settings.PLUGIN_ID
            
            url = f"https://api.zuri.chat/marketplace/plugins/{id}/"

            res = await session.get(url)
            
            if res.status == 200:
                data = json.loads(await res.read())
                queue = data.get("data").get("queue", [])
                # queue = dummy_queue_data # For debugging
                self.update_queue(queue)

    async def _process_queue(self):
        event_loop = asyncio.get_event_loop()
        tasks = []
        
        for task in self._get_queue():
            handler = self._task_handlers.get(task.get("event"))

            if handler:
                tasks.append(self.__run_task(handler, task))

        await asyncio.gather(*tasks)

    async def __start__(self):
        await self._get_queue_data()
        await self._process_queue()
        await self.__end__()

    async def __end__(self):
        most_recent_task = {}
        id = 0

        for task in self.__resolved_task:
            if task.get("id") > id:
                most_recent_task = task

        if most_recent_task:
            async with ClientSession() as session:
                id = settings.PLUGIN_ID
                
                url = f"https://api.zuri.chat/marketplace/plugins/{id}/sync"
                
<<<<<<< HEAD
                res = await session.patch(url, {"id": most_recent_task.get("id", 0)})
                
=======
                res = await session.post(url, {"id": most_recent_task.get("id", 0)})
              
>>>>>>> 0230ca5f
                if res.status == 200:
                    self.__update_global_state(done=True)


    @staticmethod
    def run(handlers):
        queue_handler = QueueHandler.__get_runing_instance(handlers)
        asyncio.run(queue_handler.__start__())

<|MERGE_RESOLUTION|>--- conflicted
+++ resolved
@@ -168,13 +168,8 @@
                 
                 url = f"https://api.zuri.chat/marketplace/plugins/{id}/sync"
                 
-<<<<<<< HEAD
-                res = await session.patch(url, {"id": most_recent_task.get("id", 0)})
-                
-=======
                 res = await session.post(url, {"id": most_recent_task.get("id", 0)})
               
->>>>>>> 0230ca5f
                 if res.status == 200:
                     self.__update_global_state(done=True)
 

from django.apps import AppConfig
<<<<<<< HEAD
=======

# from channel_plugin.apps.syncApp import task_handler
# from apscheduler.schedulers.background import BackgroundScheduler
# from apscheduler.jobstores.memory import MemoryJobStore
from .scheduler.schedulers import SingleJobBackgroundScheduler
from .scheduler.jobs import job_function , run_qhandler_schedule, my_listener
from datetime import datetime, timedelta
from apscheduler.events import EVENT_JOB_EXECUTED, EVENT_JOB_ERROR
scheduler = SingleJobBackgroundScheduler()

from .queue_handler import QueueHandler as QHandler
from .task_handler import RemoveTaskHandler, JoinTaskHandler 
import threading

INTERVAL = 20
MAX_INSTANCES = 1
JOB_ID = "QHTimer"

>>>>>>> 2ad9f809
class SyncAppConfig(AppConfig):
    name = 'apps.syncApp'

    def ready(self):
<<<<<<< HEAD
        pass
=======
        # try:
        #     if not scheduler.Custom_is_running:
        #         scheduler.Custom_is_running = True
        #         scheduler.start()
        #         scheduler.add_job(run_qhandler_schedule, trigger="interval", seconds=INTERVAL, max_instances=MAX_INSTANCES, id=JOB_ID, replace_existing=True, coalesce=True)
        #         scheduler.add_listener(my_listener, EVENT_JOB_EXECUTED | EVENT_JOB_ERROR)
        #         print("JOB_SCHEDULED")
        # except:
        #     pass
        th = threading.Thread(target=run_qhandler_schedule)
        th.start()
>>>>>>> 2ad9f809
<|MERGE_RESOLUTION|>--- conflicted
+++ resolved
@@ -1,41 +1,6 @@
 from django.apps import AppConfig
-<<<<<<< HEAD
-=======
-
-# from channel_plugin.apps.syncApp import task_handler
-# from apscheduler.schedulers.background import BackgroundScheduler
-# from apscheduler.jobstores.memory import MemoryJobStore
-from .scheduler.schedulers import SingleJobBackgroundScheduler
-from .scheduler.jobs import job_function , run_qhandler_schedule, my_listener
-from datetime import datetime, timedelta
-from apscheduler.events import EVENT_JOB_EXECUTED, EVENT_JOB_ERROR
-scheduler = SingleJobBackgroundScheduler()
-
-from .queue_handler import QueueHandler as QHandler
-from .task_handler import RemoveTaskHandler, JoinTaskHandler 
-import threading
-
-INTERVAL = 20
-MAX_INSTANCES = 1
-JOB_ID = "QHTimer"
-
->>>>>>> 2ad9f809
 class SyncAppConfig(AppConfig):
     name = 'apps.syncApp'
 
     def ready(self):
-<<<<<<< HEAD
-        pass
-=======
-        # try:
-        #     if not scheduler.Custom_is_running:
-        #         scheduler.Custom_is_running = True
-        #         scheduler.start()
-        #         scheduler.add_job(run_qhandler_schedule, trigger="interval", seconds=INTERVAL, max_instances=MAX_INSTANCES, id=JOB_ID, replace_existing=True, coalesce=True)
-        #         scheduler.add_listener(my_listener, EVENT_JOB_EXECUTED | EVENT_JOB_ERROR)
-        #         print("JOB_SCHEDULED")
-        # except:
-        #     pass
-        th = threading.Thread(target=run_qhandler_schedule)
-        th.start()
->>>>>>> 2ad9f809
+        pass
<<<<<<< HEAD
import { Box, Flex, Link, Text } from '@chakra-ui/react'
import React from 'react'
import { BiUserPlus } from 'react-icons/bi'


const ChannelBody = () => {
    return (
        <Box width="80%" m="auto" height="sm" pt="3rem" fontSize="16px" >
            <Text color="black">This is the very beginning of the <Link color="#0562ed" fontWeight="bold"> #Announcement</Link> channel</Text>
            <Text color="grey"><Link color="#0562ed" fontWeight="bold">@Abibola</Link> created this channel on Aug 30th.</Text>

            <Box mt="6" cursor="pointer">
                <Flex alignItems="center">
                <p style={{backgroundColor:"#00B87C",padding:".3rem", borderRadius:"50%" }}>
                    <BiUserPlus color="white" fontSize="1.3rem"/>
                </p>
                <Text fontWeight="bold" pl={4}>Add members</Text>
                </Flex>
                
            </Box>
        </Box>
    )
}
=======
import { Box, Flex, Link, Text, Button } from "@chakra-ui/react";
import React from "react";
import { BiUserPlus } from "react-icons/bi";
import { useDisclosure } from "@chakra-ui/react";
import AddPeopleModal from "./addPeopleModal";

const ChannelBody = () => {
  const { isOpen, onOpen, onClose } = useDisclosure();
  return (
    <Box width="80%" m="auto" height="sm" pt="3rem" fontSize="16px">
      <Text color="black">
        This is the very beginning of the{" "}
        <Link color="#0562ed" fontWeight="bold">
          {" "}
          #Announcement
        </Link>{" "}
        channel
      </Text>
      <Text color="grey">
        <Link color="#0562ed" fontWeight="bold">
          @Abibola
        </Link>{" "}
        created this channel on Aug 30th.
      </Text>
>>>>>>> e39ef402

      <Box mt="6" cursor="pointer">
        <Flex alignItems="center">
          <p
            style={{
              backgroundColor: "#00B87C",
              padding: ".3rem",
              borderRadius: "50%",
            }}
          >
            <BiUserPlus color="white" fontSize="1.3rem" />
          </p>
          <AddPeopleModal />
        </Flex>
      </Box>
    </Box>
  );
};

export default ChannelBody;<|MERGE_RESOLUTION|>--- conflicted
+++ resolved
@@ -1,28 +1,3 @@
-<<<<<<< HEAD
-import { Box, Flex, Link, Text } from '@chakra-ui/react'
-import React from 'react'
-import { BiUserPlus } from 'react-icons/bi'
-
-
-const ChannelBody = () => {
-    return (
-        <Box width="80%" m="auto" height="sm" pt="3rem" fontSize="16px" >
-            <Text color="black">This is the very beginning of the <Link color="#0562ed" fontWeight="bold"> #Announcement</Link> channel</Text>
-            <Text color="grey"><Link color="#0562ed" fontWeight="bold">@Abibola</Link> created this channel on Aug 30th.</Text>
-
-            <Box mt="6" cursor="pointer">
-                <Flex alignItems="center">
-                <p style={{backgroundColor:"#00B87C",padding:".3rem", borderRadius:"50%" }}>
-                    <BiUserPlus color="white" fontSize="1.3rem"/>
-                </p>
-                <Text fontWeight="bold" pl={4}>Add members</Text>
-                </Flex>
-                
-            </Box>
-        </Box>
-    )
-}
-=======
 import { Box, Flex, Link, Text, Button } from "@chakra-ui/react";
 import React from "react";
 import { BiUserPlus } from "react-icons/bi";
@@ -47,7 +22,6 @@
         </Link>{" "}
         created this channel on Aug 30th.
       </Text>
->>>>>>> e39ef402
 
       <Box mt="6" cursor="pointer">
         <Flex alignItems="center">

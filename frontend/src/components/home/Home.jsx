--- conflicted
+++ resolved
@@ -36,13 +36,7 @@
           Update on Team Coelho
         </Text>
 
-<<<<<<< HEAD
         <Text color='white' fontSize='2xl'>Zuri Chat Channels Plugin update</Text>
-=======
-        <Text color='white' fontSize='2xl'>
-          Zuri Chat Channels Plugin
-        </Text>
->>>>>>> a06841bb
       </Box>
     </Box>
   )

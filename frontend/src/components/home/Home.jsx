import React, { useEffect } from 'react'
import { Box, Text } from '@chakra-ui/layout'
import appActions from '../../redux/actions/app'
import { bindActionCreators } from 'redux'
import { useDispatch, useSelector } from 'react-redux'
import { Button, Heading } from '@chakra-ui/react'
import { BiChevronDown } from 'react-icons/bi'
import { Flex, Spacer } from "@chakra-ui/react"
import CreateChannelModal from '../createChannel/createChannelModal'

const Home = () => {
  // STEP FIVE (Extract redux function)
  const dispatch = useDispatch()
  const { _getUsers } = bindActionCreators(appActions, dispatch)

  // STEP EIGHT (Extract redux state)
  const { users } = useSelector(state => state.appReducer)
  console.log(users)

  // STEP SIX
  const loadData = async () => {
    await _getUsers()
  }

  // STEP SEVEN
  useEffect(() => {
    loadData()
  }, [])

  return (
<<<<<<< HEAD
    <Box width='100%' height='100vh'>
      <Box
        position='absolute'
        top='50%'
        left='50%'
        transform='translate(-50%, -50%)'
        textAlign='center'
      >
        <Text fontSize='6xl' color='white'>
          Update on Team Coelho
        </Text>

        <Text color='white' fontSize='2xl'>
          Zuri Chat Channels Plugin update
        </Text>
      </Box>
=======
    <Box width='100%' height='100vh' bg='#E5E5E5' pt={4}>
      <Box bg="white" w="95%" p={4} color="black" ml="8" borderRadius="2px">
        <Flex cursor="pointer" alignItems="center">
        <Heading as="h5" size="sm" fontWeight="semibold"> # New Channel </Heading>
        <BiChevronDown />
        <Spacer />
        <CreateChannelModal />
        </Flex>
      </Box>      
>>>>>>> e567bb25
    </Box>
  )
}

export default Home<|MERGE_RESOLUTION|>--- conflicted
+++ resolved
@@ -28,25 +28,7 @@
   }, [])
 
   return (
-<<<<<<< HEAD
-    <Box width='100%' height='100vh'>
-      <Box
-        position='absolute'
-        top='50%'
-        left='50%'
-        transform='translate(-50%, -50%)'
-        textAlign='center'
-      >
-        <Text fontSize='6xl' color='white'>
-          Update on Team Coelho
-        </Text>
-
-        <Text color='white' fontSize='2xl'>
-          Zuri Chat Channels Plugin update
-        </Text>
-      </Box>
-=======
-    <Box width='100%' height='100vh' bg='#E5E5E5' pt={4}>
+<Box width='100%' height='100vh' bg='#E5E5E5' pt={4}>
       <Box bg="white" w="95%" p={4} color="black" ml="8" borderRadius="2px">
         <Flex cursor="pointer" alignItems="center">
         <Heading as="h5" size="sm" fontWeight="semibold"> # New Channel </Heading>
@@ -55,7 +37,6 @@
         <CreateChannelModal />
         </Flex>
       </Box>      
->>>>>>> e567bb25
     </Box>
   )
 }

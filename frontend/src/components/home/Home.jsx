import React, { useEffect } from 'react'
import { Box } from '@chakra-ui/layout'
import appActions from '../../redux/actions/app'
import { bindActionCreators } from 'redux'
import { useDispatch, useSelector } from 'react-redux'
import { Heading } from '@chakra-ui/react'
import { BiChevronDown } from 'react-icons/bi'
import { Flex, Spacer } from '@chakra-ui/react'
import CreateChannelModal from '../createChannel/createChannelModal'
import TopSearch from '../createChannel/TopSearch'

const Home = () => {
  // STEP FIVE (Extract redux function)
  const dispatch = useDispatch()
  const { _getUsers } = bindActionCreators(appActions, dispatch)

  // STEP EIGHT (Extract redux state)
  const { users } = useSelector(state => state.appReducer)
  console.log(users)

  // STEP SIX
  const loadData = async () => {
    await _getUsers()
  }

  // STEP SEVEN
  useEffect(() => {
    loadData()
  }, [])

  return (
    <Box width='100%' height='100vh' bg='#E5E5E5' pt={4}>
<<<<<<< HEAD
=======
      <Box  width="95%" ml={8} >
        <TopSearch/>
      </Box>
>>>>>>> 47cdeb99
      <Box bg='white' w='95%' p={4} color='black' ml='8' borderRadius='2px'>
        <Flex cursor='pointer' alignItems='center'>
          <Heading as='h5' size='sm' fontWeight='semibold'>
            # New Channel
          </Heading>
          <BiChevronDown />
          <Spacer />
          <CreateChannelModal />
        </Flex>
      </Box>
    </Box>
  )
}

export default Home<|MERGE_RESOLUTION|>--- conflicted
+++ resolved
@@ -30,12 +30,9 @@
 
   return (
     <Box width='100%' height='100vh' bg='#E5E5E5' pt={4}>
-<<<<<<< HEAD
-=======
       <Box  width="95%" ml={8} >
         <TopSearch/>
       </Box>
->>>>>>> 47cdeb99
       <Box bg='white' w='95%' p={4} color='black' ml='8' borderRadius='2px'>
         <Flex cursor='pointer' alignItems='center'>
           <Heading as='h5' size='sm' fontWeight='semibold'>

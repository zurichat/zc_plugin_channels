import React, { useState } from "react";
import {
  Box,
  IconButton,
  Image,
  Stack,
  Text,
  Divider,
  Container,
} from "@chakra-ui/react";
import { FaTimes } from "react-icons/fa";
import { BiMessageRoundedDetail } from "react-icons/bi";
import { FiPhoneCall } from "react-icons/fi";
import { CgMore } from "react-icons/cg";
import smileEmoji from '../images/emoji-smile.png'
// import UserProfileOnHover  from "./UserProfileOnHover";

const OnClickUserProfile = ({showProfile ,setShowProfile }) => {

  const data = {
    imageUrl:
      "https://s3-alpha-sig.figma.com/img/d4a3/e257/f13a3cdb05ca74c9abf2933974335778?Expires=1631491200&Signature=JtDbDf-1BE7WkG0QO5i2-h-UhB8HF69Fr~QoJ0-wxPGvakH45P3R4xWFvrKRkpdqzcZWLl~aoWehGnocI-VTbns~3GT2rGw69rNnbWEOEdOlPf2RHkgceFJwzC6jma00vO1ROq3MMThgHdL0oVCLLmQV7XVgcq7RDUULJxrlrSqBffyTBjk-nuic0ONndBtT~nitN0WBUH8lKAoljTdErKZw0ucFGKC4xyfVdWGmT8w0~NRHvR6zy-3e48uxcvJ-8jIMFNJVlQ4jjnY1rXlnSWIataD0t6bJwmCGgGK7t-nADuJJtv9Vk9v31athvVG7z95o~naOyVOJabkpZoGIZw__&Key-Pair-Id=APKAINTVSUGEWH5XD5UA",
    imageAlt: "profile-image",
    name: "Deryin Cutting",
    details: "View full profile",
    statusDetail: "Product Designer",
    time: "10:00AM",
    email: "adeekoEmmanuel@gmail.com"
  };

  const [toggle, setToggle] = useState(false)

  return (
    <>
      {showProfile &&  <Container>
            <Box  pos='relative'  left='41.9rem' top='3rem' zIndex='2' 
              bgColor='#00B87C' display="flex" borderRadius='1px'
              justifyContent="space-between" w='23rem' fontWeight="700" pl="14px" pr="10px">
              <Text color='white' pt='4px' > Profile </Text>
              <IconButton alignSelf='flex-end' colorScheme='white'
                background='none' onClick={() =>setShowProfile(false)}  _hover='none' icon={   <FaTimes  color='white' />} />
            </Box>
            <Box pos='relative' left='41.9rem' top='.8rem' h='41rem' w='21.8rem' bgColor='#ffffff'>
              <Image
                src={data.imageUrl}
                alt={data.imageAlt}
                h='13rem'
                w='17rem'
                border='none'
                borderRadius='3px'
                pt='20px'
                ml="auto"
                mr="auto"
                mt="30px"
              />
              <Stack spacing={2}>
                {/* Users' Name */}
                <Text alignSelf='center' fontSize='1.3rem' pt='10px' color='black' fontWeight='700' >{data.name}</Text>
                {/* Active indicator */}
                <Box  pos='absolute' left='15.7rem'  borderColor="gray.200" border='1px' top='14rem' borderRadius='50%' h='7px' w='7px' />
                {/* Users' Status detail */}
                <Text alignSelf='center' fontSize='.96rem' pos='absolute' m='0'  top='15.4rem'  color='gray' >{data.statusDetail}</Text>
                {/* Users' Image */}
                <Image src={smileEmoji}  pos='absolute' left='10rem'  top='17.8rem'  h='25px' w='25px' />
                
                <Box pos="relative" left="0.5rem" top="-15.5rem">
                  <Box
                    display="flex"
                    transform="scale(0.8)"
                    pos="absolute"
                    top="19.8rem"
                    left="3rem"
                    flexDir="column"
                  >
                    <IconButton
                      pos="relative"
                      left={2}
                      icon={<BiMessageRoundedDetail />}
                      background="#F0FDF9"
                      width="40px"
                      height="40px"
                      borderRadius="12px"
                      _hover="none"
                    />
                    <Text pos="relative" left={2}>
                      Message
                    </Text>
                  </Box>

                    <Box
                      pos="absolute"
                        transform="scale(0.8)"
                        top="19.8rem"
                        left="9rem"
                        display="flex"
                        flexDir="column"
                      >
                    <IconButton
                      pos="relative"
                      left={-7}
                      icon={<FiPhoneCall />}
                      background="#F0FDF9"
                      width="40px"
                      height="40px"
                      borderRadius="12px"
                      ml="24px"
                      _hover="none"
                      
                    />
                    <Text pos="relative" left={3}>
                      Call
                    </Text>
                  </Box>
                  <Box  pos='absolute' transform='scale(0.8)' top='19.8rem' left='9rem' display='flex' flexDir='column'>
                    <IconButton pos='relative' left={-7}
                      icon={<FiPhoneCall />}
                      background="#F0FDF9"
                      width="40px"
                      height="40px"
                      borderRadius="12px"
                      ml="24px"
                      _hover='none'
                    />
                    <Text pos='relative' left={3} >Call</Text>
                  </Box>
                      
                    <Box pos='absolute' justifyContent='center' transform='scale(0.8)' top='19.8rem' left='15rem' display='flex' flexDir='column'>
                      <IconButton pos='relative' left={-10}
                        icon={<CgMore />}
                        background="#F0FDF9"
                        width="40px"
                        height="40px"
                        borderRadius="12px"
                        ml="24px"
                        onClick={() => setToggle(!toggle)}
                      /> 
                      <Text pos='relative' left={-2}  >More</Text>
                    </Box> 
<<<<<<< HEAD
                </Box>
                <Box>
=======
                <Box pos='relative' left='-1.8rem' top='23rem' transform='scale(0.89)'>
                    <Text pl='2rem' alignSelf='left' fontSize='11px' pt='28px' color='#828282' fontWeight='700' >Display Name</Text>
                    <Text pl='2rem' alignSelf='left' fontWeight='700' fontSize='15px' color='black' >{data.name}</Text>
                   
>>>>>>> b74df675
                    <Text pl='2rem' alignSelf='left' fontSize='11px' pt='28px' color='#828282' fontWeight='700' >Local Time</Text>
                    <Text pl='2rem' alignSelf='left' fontWeight='700' fontSize='15px' color='black' >{data.time}</Text>
                    
                    <Text pl='2rem'  alignSelf='left' fontSize='11px' pt='28px' color='#828282' fontWeight='700' >Email</Text>
                    <Text pl='2rem' alignSelf='left' fontWeight='900' fontSize='15px' color='#1264A3' >{data.email}</Text>
                </Box>
            </Box>
            </Stack>
           </Box> 
           {toggle && MoreBtnOnHover()}
      </Container> }  
     </>
  ); 
}
export default OnClickUserProfile;

function MoreBtnOnHover() {
  return (
    <> 
          <Box bgColor='white' w='12rem' shadow='2xl' h='6rem'borderRadius='3px' pos='absolute' left='80rem' top='29.5rem'>
              <Text color='#3A3A3A' pos='absolute' fontSize='.8rem' pl='.8rem' top='.8rem' >Veiw Profile</Text>
              <Divider mt='2.5rem' w='12rem'></Divider>
              <Text color='#3A3A3A' fontSize='.8rem' pt='.3rem' pl='.8rem'>Copy member ID</Text>
              <Text color='#3A3A3A' fontSize='.6rem' mt='.3rem' pl='.8rem'>UHGSUTHYS123456</Text>
          </Box>  
    </>
  );
}<|MERGE_RESOLUTION|>--- conflicted
+++ resolved
@@ -136,15 +136,10 @@
                       /> 
                       <Text pos='relative' left={-2}  >More</Text>
                     </Box> 
-<<<<<<< HEAD
-                </Box>
-                <Box>
-=======
                 <Box pos='relative' left='-1.8rem' top='23rem' transform='scale(0.89)'>
                     <Text pl='2rem' alignSelf='left' fontSize='11px' pt='28px' color='#828282' fontWeight='700' >Display Name</Text>
                     <Text pl='2rem' alignSelf='left' fontWeight='700' fontSize='15px' color='black' >{data.name}</Text>
                    
->>>>>>> b74df675
                     <Text pl='2rem' alignSelf='left' fontSize='11px' pt='28px' color='#828282' fontWeight='700' >Local Time</Text>
                     <Text pl='2rem' alignSelf='left' fontWeight='700' fontSize='15px' color='black' >{data.time}</Text>
                     

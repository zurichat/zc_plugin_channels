--- conflicted
+++ resolved
@@ -31,11 +31,7 @@
 
   return (
     <>
-<<<<<<< HEAD
-      {showProfile &&  <Container>
-=======
       {showProfile &&  <Container    >
->>>>>>> 0f2a8f09
             <Box  pos='relative'  left='41.9rem' top='3rem' zIndex='2' 
               bgColor='#00B87C' display="flex" borderRadius='1px'
                 justifyContent="space-between" w='23rem' fontWeight="700" pl="14px" pr="10px">
@@ -59,40 +55,6 @@
                   mt="30px"
                 />
 
-<<<<<<< HEAD
-                <Stack spacing={2}>
-                  {/* Users' Name */}
-                  <Text alignSelf='center' fontSize='1.3rem' pt='10px' color='black' fontWeight='700' >{data.name}</Text>
-                  {/* Active indicator */}
-                  <Box  pos='absolute' left='15.7rem'  borderColor="gray.200" border='1px' top='14rem' borderRadius='50%' h='7px' w='7px' />
-                  {/* Users' Status detail */}
-                  <Text alignSelf='center' fontSize='.96rem' pos='absolute' m='0'  top='15.4rem'  color='gray' >{data.statusDetail}</Text>
-                  {/* Users' Image */}
-                  <Image src={smileEmoji}  pos='absolute' left='10rem'  top='17.8rem'  h='25px' w='25px' />
-                  <Box pos="relative" left="0.5rem" top="-15.5rem">
-                    <Box
-                      display="flex"
-                      transform="scale(0.8)"
-                      pos="absolute"
-                      top="19.8rem"
-                      left="3rem"
-                      flexDir="column"
-                    >
-                      <IconButton
-                        pos="relative"
-                        left={2}
-                        icon={<BiMessageRoundedDetail />}
-                        background="#F0FDF9"
-                        width="40px"
-                        height="40px"
-                        borderRadius="12px"
-                        _hover="none"
-                      />
-                      <Text pos="relative" left={2}>
-                        Message
-                      </Text>
-                    </Box>
-=======
               <Stack spacing={2}>
                 {/* Users' Name */}
                 <Text alignSelf='center' fontSize='1.3rem' pt='10px' color='black' fontWeight='700' >{data.name}</Text>
@@ -125,7 +87,6 @@
                       Message
                     </Text>
                   </Box>
->>>>>>> 0f2a8f09
 
                     <Box
                       pos="absolute"
@@ -145,16 +106,13 @@
                       borderRadius="12px"
                       ml="24px"
                       _hover="none"
+                      
                     />
                     <Text pos="relative" left={3}>
                       Call
                     </Text>
                   </Box>
-<<<<<<< HEAD
-                  <Box  pos='absolute' transform='scale(0.8)' top='19.8rem' left='9rem' display='flex' flexDir='column'>
-=======
                      <Box  pos='absolute' transform='scale(0.8)' top='19.8rem' left='9rem' display='flex' flexDir='column'>
->>>>>>> 0f2a8f09
                       <IconButton pos='relative' left={-7}
                         icon={<FiPhoneCall />}
                         background="#F0FDF9"
@@ -164,13 +122,8 @@
                         ml="24px"
                         _hover='none'
                       />
-<<<<<<< HEAD
-                        <Text pos='relative' left={3} >Call</Text>
-                    </Box>
-=======
                           <Text pos='relative' left={3} >Call</Text>
                           </Box>
->>>>>>> 0f2a8f09
                       
                     <Box pos='absolute' justifyContent='center' transform='scale(0.8)' top='19.8rem' left='15rem' display='flex' flexDir='column'>
                       <IconButton pos='relative' left={-10}
@@ -182,11 +135,7 @@
                         ml="24px"
                         onClick={() => setToggle(!toggle)}
                       /> 
-<<<<<<< HEAD
-                      <Text pos='relative' left={-2}  >More</Text>
-=======
                           <Text pos='relative' left={-2}  >More</Text>
->>>>>>> 0f2a8f09
                     </Box> 
                 {/* </Box> */}
                     <Text pl='2rem' alignSelf='left' fontSize='11px' pt='28px' color='#828282' fontWeight='700' >Local Time</Text>

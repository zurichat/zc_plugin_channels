--- conflicted
+++ resolved
@@ -1,5 +1,4 @@
 import React, { useState } from "react";
-<<<<<<< HEAD
 import {
   Box,
   IconButton,
@@ -8,13 +7,7 @@
   Text,
   Divider,
   Container,
-  Modal,
-  ModalContent,
-  ModalOverlay,
 } from "@chakra-ui/react";
-=======
-import { Box, IconButton, Image,  Stack, Text, Divider, Container } from "@chakra-ui/react";
->>>>>>> 6e03d092
 import { FaTimes } from "react-icons/fa";
 import { BiMessageRoundedDetail } from "react-icons/bi";
 import { FiPhoneCall } from "react-icons/fi";
@@ -37,7 +30,6 @@
 
   return (
     <>
-<<<<<<< HEAD
       {showProfile && (
         <Container>
           <Box
@@ -66,16 +58,6 @@
               icon={<FaTimes />}
             />
           </Box>
-=======
-      {showProfile &&  <Container  >
-            <Box  pos='relative'  left='41.9rem' top='3rem' zIndex='2' 
-              bgColor='#00B87C' display="flex" borderRadius='1px'
-                justifyContent="space-between" w='23rem' fontWeight="700" pl="14px" pr="10px">
-            <Text color='white' pt='4px' > Profile </Text>
-              <IconButton alignSelf='flex-end' colorScheme='white'
-              background='none'   _hover='none' icon={   <FaTimes color='white' />} />
-            </Box>
->>>>>>> 6e03d092
 
           <Box
             pos="relative"
@@ -197,91 +179,126 @@
                   UI/UX Designer
                 </Text>
 
-<<<<<<< HEAD
-                <Text
-                  pl="2rem"
-                  alignSelf="left"
-                  fontSize="11px"
-                  pt="28px"
-                  color="#828282"
-                  fontWeight="700"
+                <Box pos="relative" left="0.5rem" top="-15.5rem">
+                  <Box
+                    display="flex"
+                    transform="scale(0.8)"
+                    pos="absolute"
+                    top="19.8rem"
+                    left="3rem"
+                    flexDir="column"
+                  >
+                    <IconButton
+                      pos="relative"
+                      left={2}
+                      icon={<BiMessageRoundedDetail />}
+                      background="#F0FDF9"
+                      width="40px"
+                      height="40px"
+                      borderRadius="12px"
+                      _hover="none"
+                    />
+                    <Text pos="relative" left={2}>
+                      Message
+                    </Text>
+                  </Box>
+
+                  <Box
+                    pos="absolute"
+                    transform="scale(0.8)"
+                    top="19.8rem"
+                    left="9rem"
+                    display="flex"
+                    flexDir="column"
+                  >
+                    <IconButton
+                      pos="relative"
+                      left={-7}
+                      icon={<FiPhoneCall />}
+                      background="#F0FDF9"
+                      width="40px"
+                      height="40px"
+                      borderRadius="12px"
+                      ml="24px"
+                      _hover="none"
+                    />
+                    <Text pos="relative" left={3}>
+                      Call
+                    </Text>
+                  </Box>
+
+                  <Box
+                    pos="absolute"
+                    justifyContent="center"
+                    transform="scale(0.8)"
+                    top="19.8rem"
+                    left="15rem"
+                    display="flex"
+                    flexDir="column"
+                  >
+                    <IconButton
+                      pos="relative"
+                      left={-10}
+                      icon={<CgMore />}
+                      background="#F0FDF9"
+                      width="40px"
+                      height="40px"
+                      borderRadius="12px"
+                      ml="24px"
+                      onClick={() => setShowMoreModal(true)}
+                    />
+                    <Text pos="relative" left={-2}>
+                      More
+                    </Text>
+                  </Box>
+                </Box>
+
+                <Box
+                  pos="absolute"
+                  left="-.99rem"
+                  top="24rem"
+                  transform="scale(0.84)"
                 >
-                  Local Time
-                </Text>
-                <Text
-                  pl="2rem"
-                  alignSelf="left"
-                  fontWeight="700"
-                  fontSize="13px"
-                  color="black"
-                >
-                  08012345678
-                </Text>
-=======
-                <Box pos='relative' left='0.5rem' top='-15.5rem' >
-                  <Box display='flex' transform='scale(0.8)' pos='absolute' top='19.8rem' left='3rem' flexDir='column'>
-                    <IconButton pos='relative' left={2}
-                        icon={<BiMessageRoundedDetail />}
-                        background="#F0FDF9"
-                        width="40px"
-                        height="40px"
-                        borderRadius="12px"
-                        _hover='none'
-                      />
-                          <Text pos='relative' left={2} >Message</Text>
-                     </Box>
-
-                     <Box  pos='absolute' transform='scale(0.8)' top='19.8rem' left='9rem' display='flex' flexDir='column'>
-                      <IconButton pos='relative' left={-7}
-                        icon={<FiPhoneCall />}
-                        background="#F0FDF9"
-                        width="40px"
-                        height="40px"
-                        borderRadius="12px"
-                        ml="24px"
-                        _hover='none'
-                      />
-                          <Text pos='relative' left={3} >Call</Text>
-                          </Box>
-                      
-                    <Box pos='absolute' justifyContent='center' transform='scale(0.8)' top='19.8rem' left='15rem' display='flex' flexDir='column'>
-                      <IconButton pos='relative' left={-10}
-                        icon={<CgMore />}
-                        background="#F0FDF9"
-                        width="40px"
-                        height="40px"
-                        borderRadius="12px"
-                        ml="24px"
-                        onClick={()=> setShowMoreModal(true)  }
-                      /> 
-                          <Text pos='relative' left={-2}  >More</Text>
-                    </Box>
-                     
+                  <Text
+                    pl="2rem"
+                    alignSelf="left"
+                    fontSize="11px"
+                    pt="8px"
+                    color="#828282"
+                    fontWeight="700"
+                  >
+                    Display Name
+                  </Text>
+                  <Text
+                    pl="2rem"
+                    alignSelf="left"
+                    fontWeight="700"
+                    fontSize="13px"
+                    color="black"
+                  >
+                    UI/UX Designer
+                  </Text>
+
+                  <Text
+                    pl="2rem"
+                    alignSelf="left"
+                    fontSize="11px"
+                    pt="28px"
+                    color="#828282"
+                    fontWeight="700"
+                  >
+                    Email
+                  </Text>
+                  <Text
+                    pl="2rem"
+                    alignSelf="left"
+                    fontWeight="900"
+                    fontSize="13px"
+                    color="#1264A3"
+                  >
+                    adeekoEmmanuel@gmail.com
+                  </Text>
                 </Box>
-                <Box pos='absolute' left='-.99rem' top='24rem' transform='scale(0.84)' >
-                    <Text pl='2rem' alignSelf='left' fontSize='11px' pt='8px' color='#828282' fontWeight='700' >Display Name</Text>
-                    <Text pl='2rem' alignSelf='left' fontWeight='700' fontSize='13px' color='black' >UI/UX Designer</Text>
->>>>>>> 6e03d092
-
-                <Text
-                  pl="2rem"
-                  alignSelf="left"
-                  fontSize="11px"
-                  pt="28px"
-                  color="#828282"
-                  fontWeight="700"
-                >
-                  Email
-                </Text>
-                <Text
-                  pl="2rem"
-                  alignSelf="left"
-                  fontWeight="900"
-                  fontSize="13px"
-                  color="#1264A3"
-                >
-                  adeekoEmmanuel@gmail.com
-                </Text>
               </Box>
             </Stack>
           </Box>

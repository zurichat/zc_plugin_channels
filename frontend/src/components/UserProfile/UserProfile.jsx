--- conflicted
+++ resolved
@@ -1,12 +1,9 @@
 import React, { useState } from "react";
 import { Box } from "@chakra-ui/layout";
-<<<<<<< HEAD
+
 import UserProfileOnHover from './UserProfileOnHover';
 import ViewProfile from "./ViewProfile";
-=======
-import UserProfileOnHover from "./UserProfileOnHover";
-import OnClickUserProfile from "./OnclickuserProfile";
->>>>>>> 17e50dd8
+
 
 
   const UserProfile = () => {

--- conflicted
+++ resolved
@@ -4,19 +4,12 @@
 import UserProfileOnHover from './UserProfileOnHover';
 import OnclickuserProfile from "./OnclickuserProfile";
 
-<<<<<<< HEAD
-const userProfile = () => {
-  return (<Box>
-              <UserProfileHeader />
-        </Box>)
-=======
 const UserProfile = () => {
   return <Box>
               <UserProfileHeader />
               <UserProfileOnHover />
               <OnclickuserProfile />
         </Box>;
->>>>>>> 9f8842e3
 };
 
 export default UserProfile;
--- conflicted
+++ resolved
@@ -1,12 +1,7 @@
 import React, { useState } from "react";
 import { Box } from "@chakra-ui/layout";
-<<<<<<< HEAD
-import UserProfileOnHover from './UserProfileOnHover';
-import OnClickUserProfile from "./OnclickuserProfile";
-=======
 import UserProfileOnHover from "./UserProfileOnHover";
 import OnClickUserProfile from "./OnClickUserProfile";
->>>>>>> 5aa3dce6
 
 const UserProfile = () => {
   const [showProfile, setShowProfile] = useState(false);

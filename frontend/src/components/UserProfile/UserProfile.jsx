--- conflicted
+++ resolved
@@ -4,17 +4,6 @@
 import OnClickUserProfile from "./OnClickUserProfile";
 
 
-<<<<<<< HEAD
-  return (
-    <Box h="100vh" bgColor="#E5E5E5">
-      <UserProfileOnHover setShowProfile={setShowProfile} />
-      <OnClickUserProfile
-        showProfile={showProfile}
-        setShowProfile={setShowProfile}
-      />
-    </Box>
-  );
-=======
   const UserProfile = () => {
     const [showProfile, setShowProfile] = useState(false);
 
@@ -23,7 +12,6 @@
               <UserProfileOnHover setShowProfile={setShowProfile} />
               <OnClickUserProfile showProfile={showProfile} setShowProfile={setShowProfile} />
         </Box>;
->>>>>>> 0f2a8f09
 };
 
 export default UserProfile;
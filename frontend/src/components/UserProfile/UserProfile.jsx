--- conflicted
+++ resolved
@@ -1,12 +1,8 @@
 import React, { useState } from "react";
 import { Box } from "@chakra-ui/layout";
 import UserProfileOnHover from './UserProfileOnHover';
-import OnClickUserProfile from "./OnclickuserProfile";
+import OnClickUserProfile from "./OnClickUserProfile";
 
-const UserProfile = () => {
-  const [showProfile, setShowProfile] = useState(false);
-
-<<<<<<< HEAD
 
   const UserProfile = () => {
     const [showProfile, setShowProfile] = useState(false);
@@ -16,14 +12,6 @@
               <UserProfileOnHover setShowProfile={setShowProfile} />
               <OnClickUserProfile showProfile={showProfile} setShowProfile={setShowProfile} />
         </Box>;
-=======
-  return (
-    <Box h="100vh" bgColor="#E5E5E5">
-      <UserProfileOnHover setShowProfile={setShowProfile} />
-      <OnClickUserProfile showProfile={showProfile && setShowProfile} />
-    </Box>
-  );
->>>>>>> b1f86917
 };
 
 export default UserProfile;
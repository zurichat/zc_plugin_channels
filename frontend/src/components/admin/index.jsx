import React from 'react'
import { Box, HStack, VStack } from '@chakra-ui/layout'
import MessageBoardTop from './subs/MessageBoardTop/MessageBoardTop'
import MessageInput from './subs/MessageInput'
import ChannelDetails from './subs/channelDetails'
import ChannelNameBanner from './subs/ChannelNameBanner/ChannelNameBanner'

const Admin = () => {
<<<<<<< HEAD
  return <Box>Admin page</Box>
=======
  return (
    <HStack bg='#F9F9F9' h='max' spacing={0}>
      <VStack
        mx='10px'
        flex='3'
        position='relative'
        alignSelf='stretch'
        justifyContent='flex-end'
      >
        <ChannelNameBanner />
        <MessageBoardTop />
        <MessageInput />
      </VStack>
      <Box flex='1'>
        <ChannelDetails />
      </Box>
    </HStack>
  )
>>>>>>> 47cdeb99
}

export default Admin<|MERGE_RESOLUTION|>--- conflicted
+++ resolved
@@ -6,9 +6,6 @@
 import ChannelNameBanner from './subs/ChannelNameBanner/ChannelNameBanner'
 
 const Admin = () => {
-<<<<<<< HEAD
-  return <Box>Admin page</Box>
-=======
   return (
     <HStack bg='#F9F9F9' h='max' spacing={0}>
       <VStack
@@ -27,7 +24,6 @@
       </Box>
     </HStack>
   )
->>>>>>> 47cdeb99
 }
 
 export default Admin
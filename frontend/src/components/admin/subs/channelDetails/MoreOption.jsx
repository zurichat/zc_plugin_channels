--- conflicted
+++ resolved
@@ -3,25 +3,15 @@
 import { Menu, MenuButton, MenuItem, MenuList } from "@chakra-ui/menu";
 import React,{useState} from "react";
 import { BsThreeDots } from "react-icons/bs";
-import AdditionalSettingsModal from "./AdditionalSettingsModal";
 import NotificationModal from "../NotificationModal/NotificationModal";
 import AdditionalSettingModal from "../AdditionalSettingModal/AdditionalSettingModal";
 const MoreOption = () => {
   const { isOpen, onClose, onOpen } = useDisclosure();
-<<<<<<< HEAD
-  const { isOpen: isAddtionalSettingsOpen, onClose: onCloseAdditionalSettings, onOpen: onOpenAdditionalSettings } = useDisclosure();
-
-  return (
-    <>
-      <NotificationModal isOpen={isOpen} onClose={onClose} />
-      <AdditionalSettingsModal isOpen={isAddtionalSettingsOpen} onClose={onCloseAdditionalSettings} />
-=======
   const [additionalModal, setAdditionalModal] = useState(false)
   return (
     <>
       <NotificationModal isOpen={isOpen} onClose={onClose} />
       <AdditionalSettingModal isOpen={additionalModal} onClose={()=>setAdditionalModal(false)}/>
->>>>>>> 99227d2a
       <Menu>
         <MenuButton
           as={IconButton}
@@ -34,11 +24,7 @@
         <MenuList>
           <MenuItem onClick={onOpen}>Notification settings</MenuItem>
           <MenuItem>Huddle settings</MenuItem>
-<<<<<<< HEAD
-          <MenuItem onClick={onOpenAdditionalSettings}>Additional options</MenuItem>
-=======
           <MenuItem onClick={()=>setAdditionalModal(true)}>Additional options</MenuItem>
->>>>>>> 99227d2a
         </MenuList>
       </Menu>
     </>

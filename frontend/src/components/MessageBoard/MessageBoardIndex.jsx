import React from "react";
import { Box, Flex } from "@chakra-ui/layout";

import ChannelHeader from "../shared/ChannelHeader";
// import ChannelNameBanner from "../admin/subs/ChannelNameBanner/ChannelNameBanner";
import MessageCardContainer from "./subs/MessageCardContainer/MessageCardContainer";
// import InputFieldComponent from "./subs/InputFieldComponent/InputFieldComponent";
import MessageInput from "../shared/MessageInput";
import Thread from "../thread/Thread";

import {
  Modal,
  ModalOverlay,
  ModalContent,
  ModalHeader,
  ModalFooter,
  ModalBody,
  ModalCloseButton,
  useDisclosure,
  Lorem,
  Button
} from "@chakra-ui/react"

const MessageBoardIndex = () => {
  const { isOpen, onOpen, onClose } = useDisclosure()
  return (
    <Box bg="#F9F9F9" m="5px">
      <Flex>
<<<<<<< HEAD
        <Box width="95vw">
        <ChannelDetailsContainer />
=======
        <Box width="85vw">
        <ChannelHeader />
>>>>>>> 0725a9c0
        <Box m="5px" bg="white" overflowY="scroll" height={["75vh","75vh", "80vh", "72vh"]}
        css={{
        "&::-webkit-scrollbar": {
          width: "0",
        },
        "&::-webkit-scrollbar-track": {
          width: "0",
        }
      }}>
          <MessageCardContainer />
        </Box>
        <MessageInput />
        </Box>
        {/* <Box>
          <Thread/>
        </Box> */}
      </Flex>
    </Box>
  );
};

export default MessageBoardIndex;<|MERGE_RESOLUTION|>--- conflicted
+++ resolved
@@ -21,18 +21,16 @@
   Button
 } from "@chakra-ui/react"
 
+
+
 const MessageBoardIndex = () => {
   const { isOpen, onOpen, onClose } = useDisclosure()
+  
   return (
     <Box bg="#F9F9F9" m="5px">
       <Flex>
-<<<<<<< HEAD
         <Box width="95vw">
-        <ChannelDetailsContainer />
-=======
-        <Box width="85vw">
         <ChannelHeader />
->>>>>>> 0725a9c0
         <Box m="5px" bg="white" overflowY="scroll" height={["75vh","75vh", "80vh", "72vh"]}
         css={{
         "&::-webkit-scrollbar": {

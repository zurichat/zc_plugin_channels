--- conflicted
+++ resolved
@@ -4,27 +4,26 @@
 import ChannelDetailsContainer from './subs/ChannelDetailsContainer/ChannelDetailsContainer'
 import MessageCardContainer from './subs/MessageCardContainer/MessageCardContainer'
 import InputFieldComponent from './subs/InputFieldComponent/InputFieldComponent'
+import { createBreakpoints } from "@chakra-ui/theme-tools"
+// This is the default breakpoint
+const breakpoints = createBreakpoints({
+  sm: "90vh",
+  md: "85vh",
+  lg: "75vh",
+  xl: "80vh",
+  "2xl": "80vh"
+})
 
-<<<<<<< HEAD
-
-const MessageBoardIndex = () => {
-  return(
-        <Box>
-            <ChannelDetailsContainer />
-            <MessageCardContainer />
-            <InputFieldComponent />
-        </Box>
-  ) 
-=======
 const MessageBoardIndex = () => {
   return (
     <Box>
       <ChannelDetailsContainer />
-      <MessageCardContainer />
+      <Box overflowY="scroll" height={["75vh","79vh", "80vh", "75vh"]}>
+        <MessageCardContainer />
+      </Box>
       <InputFieldComponent />
     </Box>
   )
->>>>>>> 47cdeb99
 }
 
 export default MessageBoardIndex
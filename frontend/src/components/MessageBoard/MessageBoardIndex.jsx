import React from "react";
import { Box, Flex } from "@chakra-ui/layout";

import ChannelHeader from "../shared/ChannelHeader";
// import ChannelNameBanner from "../admin/subs/ChannelNameBanner/ChannelNameBanner";
import MessageCardContainer from "./subs/MessageCardContainer/MessageCardContainer";
// import InputFieldComponent from "./subs/InputFieldComponent/InputFieldComponent";
import MessageInput from "../shared/MessageInput";
import Thread from "../thread/Thread";

import {
  Modal,
  ModalOverlay,
  ModalContent,
  ModalHeader,
  ModalFooter,
  ModalBody,
  ModalCloseButton,
  useDisclosure,
  Lorem,
  Button
} from "@chakra-ui/react"
import PinAndBookmarkDisplay from "../shared/PinAndBookmarkDisplay";

const MessageBoardIndex = () => {
  const { isOpen, onOpen, onClose } = useDisclosure()
  return (
    <Box bg="#F9F9F9" m="5px">
      <Flex>
        <Box width="85vw">
<<<<<<< HEAD
        <ChannelDetailsContainer />
        <PinAndBookmarkDisplay />
=======
        <ChannelHeader />
>>>>>>> 6cdff489
        <Box m="5px" bg="white" overflowY="scroll" height={["75vh","75vh", "80vh", "72vh"]}
        css={{
        "&::-webkit-scrollbar": {
          width: "0",
        },
        "&::-webkit-scrollbar-track": {
          width: "0",
        }
      }}>
          <MessageCardContainer />
        </Box>
        <MessageInput />
        </Box>
        <Box>
          <Thread/>
        </Box>
      </Flex>
    </Box>
  );
};

export default MessageBoardIndex;<|MERGE_RESOLUTION|>--- conflicted
+++ resolved
@@ -28,12 +28,7 @@
     <Box bg="#F9F9F9" m="5px">
       <Flex>
         <Box width="85vw">
-<<<<<<< HEAD
-        <ChannelDetailsContainer />
-        <PinAndBookmarkDisplay />
-=======
         <ChannelHeader />
->>>>>>> 6cdff489
         <Box m="5px" bg="white" overflowY="scroll" height={["75vh","75vh", "80vh", "72vh"]}
         css={{
         "&::-webkit-scrollbar": {

--- conflicted
+++ resolved
@@ -1,12 +1,3 @@
-<<<<<<< HEAD
-import React,{useState} from 'react'
-import { Box,Divider,Input, Button } from "@chakra-ui/react"
-import {IoFlashOutline, IoSendSharp} from 'react-icons/io5';
-import {BsTypeBold,BsLink45Deg} from 'react-icons/bs';
-import {FiItalic, FiAtSign} from 'react-icons/fi';
-import {AiOutlineBars} from 'react-icons/ai';
-import {GrAttachment} from 'react-icons/gr'
-=======
 import React, { useState } from 'react'
 import { Box, Divider, Input, Button } from '@chakra-ui/react'
 import { IoFlashOutline, IoSendSharp } from 'react-icons/io5'
@@ -14,35 +5,10 @@
 import { FiAtSign, FiItalic } from 'react-icons/fi'
 import { AiOutlineBars } from 'react-icons/ai'
 import { GrAttachment } from 'react-icons/gr'
->>>>>>> 47cdeb99
 
 function InputFieldComponent() {
   const [input, setInput] = useState(false)
   return (
-<<<<<<< HEAD
-      <Box p={3} backgroundColor="white">
-        <Box display="flex" flexDirection="column" borderWidth="1px" p={3}>
-            <Input variant="unstyled" placeholder="Send a Message" size="lg" fontSize="md" onInput={()=>setInput(true)} onMouseOut={()=>setInput(false)}/>
-            <Box maxW="100%" display="flex" justifyContent="space-between" mt={5} flexDirection="row" alignItems="center">
-                <Box width={{base:"100px",sm:"150px",md:'180px'}} display="flex" flexDirection="row" justifyContent="space-between"
-                _hover={{ cursor: "pointer" }}>
-                    <IoFlashOutline/>
-                    <Divider height="20px" color="gray.500" orientation="vertical" />
-                    <BsTypeBold/>
-                    <FiItalic/>
-                    <BsLink45Deg/>
-                    <AiOutlineBars/>
-                </Box>
-                <Box display="flex" flexDirection="row" justifyContent="space-between" alignItems="center" width={{base:"60px",sm:"80px",md:'120px'}}
-                _hover={{ cursor: "pointer" }}>
-                <FiAtSign/>
-                <GrAttachment/>
-                {
-                    input ? <Button bg="#00B87C" size="xs"><IoSendSharp color="white"/></Button> : <IoSendSharp/>
-                }
-                </Box>
-            </Box>
-=======
     <Box p={3}>
       <Box display='flex' flexDirection='column' borderWidth='1px' p={3}>
         <Input
@@ -93,7 +59,6 @@
               <IoSendSharp />
             )}
           </Box>
->>>>>>> 47cdeb99
         </Box>
       </Box>
     </Box>

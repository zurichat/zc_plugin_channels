--- conflicted
+++ resolved
@@ -8,6 +8,8 @@
 import { HiOutlineEmojiHappy } from "react-icons/hi"
 import { CgMoreVertical } from "react-icons/cg"
 
+import instance from '../../utils/utils';
+
 const replies = [
     { name: "Dan Abramov", profilePic: "https://bit.ly/dan-abramov", index: 1 },
     { name: "Dan Abramov", profilePic: "https://bit.ly/code-beast", index: 2 },
@@ -16,8 +18,9 @@
     { name: "Dan Abramov", profilePic: "https://bit.ly/sage-adebayo", index: 5 },
   ];
 
-const MessageCard = ({ name, time, message, icon, isThread }) => {
+const MessageCard = ({ user_id, timestamp, content, icon, isThread, edited }) => {
   const [showOptions, setShowOptions] = useState(false)
+  const formattedTime = instance.formatDate(timestamp, 'LT')
     return (
       <Box 
         position="relative" 
@@ -28,44 +31,21 @@
         <HoverOptions show={showOptions} />
         <Flex flexWrap="nowrap" flexDir="row" p="15px" gridGap="10px">
           <Box>
-<<<<<<< HEAD
-            <Avatar name="Dan Abrahmov" size="sm" borderRadius="4px" src={icon} />
-          </Box>
-          <Flex flexDir="column" gridGap="5px">
-            <Flex flexWrap="nowrap" fontSize={["12px", "15px"]} flexDir="row" gridGap="10px">
-              <Text fontSize="15px" fontWeight="bold">
-=======
-            <Avatar name="Dan Abrahmov" src={icon} w="36px" h="36px" borderRadius="4px" />
+            <Avatar name={user_id} src={icon} w="36px" h="36px" borderRadius="4px" />
           </Box>
           <Flex flexDir="column">
             <HStack flexWrap="nowrap" flexDir="row" spacing="8px">
               <Text fontSize="16px" fontWeight="900">
->>>>>>> 0725a9c0
-                {name}
+                {user_id}
               </Text>
               <Text fontSize="13px" color="#616061">
-                {time}
+                {formattedTime}
               </Text>
             </HStack>
             <Box m="0px">
-              <Text pr="40px" fontSize={["12px", "15px"]}>{message}</Text>
+              <Text pr="40px" fontSize={["12px", "15px"]} display="inline-flex" justifyItems="baseline">{content} {edited && <Text fontSize="8px" display="contents">{"(edited)"}</Text>}</Text>
             </Box>
             {isThread && (
-<<<<<<< HEAD
-              <Flex
-                p={["2px","15px"]}
-                flexDirection="row"
-                gridGap={["10px","15px"]}
-                alignItems="center"
-              >
-                <AvatarGroup gridGap="10px">
-                  {replies.map((reply) => {
-                    return (
-                      <Avatar
-                        size="xs"
-                        // width="20px"
-                        // height="20px"
-=======
               <HStack spacing="5px" mt="5px">
                 {
                   replies.slice(0, Math.min(4, replies.length))
@@ -76,25 +56,11 @@
                         w="24px"
                         h="24px"
                         borderRadius="4px"
->>>>>>> 0725a9c0
                         name={reply.name}
                         src={reply.profilePic}
                         borderRadius="5px"
                       />
                     );
-<<<<<<< HEAD
-                  })}
-                </AvatarGroup>
-                <Link fontSize={["8px", "16px"]} color="#0562ED">20 Replies</Link>
-                <Text 
-                css={{
-                    "@media (max-width: 400px)": {
-                        display: "none",
-                    }
-                }}
-                fontSize={["8px", "16px"]} color="#8B8B8B">Last reply 2 hours ago</Text>
-              </Flex>
-=======
                   })
                 }
                 <HStack spacing="5px" alignItems="baseline">
@@ -102,7 +68,6 @@
                   <Text fontSize={["8px", "12px"]} color="#616061" cursor="pointer">View threads</Text>
                 </HStack>
               </HStack>
->>>>>>> 0725a9c0
             )}
           </Flex>
         </Flex>

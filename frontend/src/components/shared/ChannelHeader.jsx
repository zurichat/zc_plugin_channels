--- conflicted
+++ resolved
@@ -43,13 +43,8 @@
       <Flex flexShrink={0} ml="1px" align="center" bgColor="#00B87C" height="44px" boxShadow="xs" maxWidth='100vw' w="95vw" display={['none','flex']}>
         <Link to="/channel-detail">  
           <Button size='sm' bgColor='#00B87C' _focus={{ bg: "#00C384" }} flexShrink={0} borderRadius="6px" ml={5} width='80%' height='30px' p="4" align="center" _hover={{ bg: "#00C384" }} >
-<<<<<<< HEAD
-            {isPrivate === 'False' ? <Icon as={ FiHash } color="#ffffff" h={5} w={5} mr={2}  />
-            :<Icon as={ BiLockAlt } color="#ffffff" h={5} w={5} mr={2} />}
-=======
             {isPrivate=='True' && <Icon as={ BiLockAlt} color="#ffffff" h={5} w={5} mr={2}  />}
             {isPrivate =='False' &&  <Icon as={ FiHash } color="#ffffff" h={5} w={5} mr={2} />}            
->>>>>>> aed75336
             <Box as="span" letterSpacing='wide' lineHeight='32px' fontSize="17.5px" color="#ffffff" fontWeight="501" mr={1}>{channelDetails.name}</Box> 
             <Icon as={BiChevronDown} color="#ffffff" w={6} h={5} />
           </Button>
@@ -77,12 +72,8 @@
         <Icon as={ BiChevronLeft } color="#ffffff" h={10} w={10} ml={2}  />
           <Link to='/channel-detail'><Flex ml={1}  alignContent='center' flexDir='column'>
             <Flex align='center' flexDir='row'>
-<<<<<<< HEAD
-              {isPrivate==='False'?<Icon as={ FiHash } color="#ffffff" h={5} w={5} mr={1}  />:<Icon as={ BiLockAlt } color="#ffffff" h={5} w={5} mr={1} />}
-=======
             {isPrivate=='True' && <Icon as={ BiLockAlt} color="#ffffff" h={5} w={5} mr={2}  />}
             {isPrivate =='False' &&  <Icon as={ FiHash } color="#ffffff" h={5} w={5} mr={2} />}
->>>>>>> aed75336
               <Box as="span" letterSpacing='wide'  fontSize="18px" color="#ffffff" fontWeight="501" mr={1} >
                 {channelDetails.name}
               </Box>

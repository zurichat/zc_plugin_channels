--- conflicted
+++ resolved
@@ -37,13 +37,8 @@
   
   const isPrivate = channelDetails.private;// to check if channel is private or not
   return (
-<<<<<<< HEAD
     <Box width="95vw" mt="5px">
       <Flex flexShrink={0} ml="1px" align="center" bgColor="#00B87C" height="44px" boxShadow="xs" maxWidth='100vw' w="95vw" sx={{"@media screen and (max-width: 768.5px)": {display: "none",},}}>
-=======
-    <Box width="100%" mt="5px">
-      <Flex flexShrink={0} ml="1px" align="center" bgColor="#00B87C" height="44px" boxShadow="xs" maxWidth='1172px' w="100%" display={['none','flex']}>
->>>>>>> ad4bfdee
         <Link to="/channel-detail">  
           <Button size='sm' bgColor='#00B87C' _focus={{ bg: "#00C384" }} flexShrink={0} borderRadius="6px" ml={5} width='80%' height='30px' p="4" align="center" _hover={{ bg: "#00C384" }} >
             {isPrivate == 'False' ? <Icon as={ FiHash } color="#ffffff" h={5} w={5} mr={2}  />

--- conflicted
+++ resolved
@@ -9,20 +9,6 @@
 
 
 function App() {
-<<<<<<< HEAD
-  return (
-    <Provider store={store}>
-     
-      <Router>
-        <Route component={routes} />
-        <Home />
-      </Router>
-      
-    </Provider>
-    
-    
-  )
-=======
 	return (
 		<Provider store={store}>
 			<Router>
@@ -30,7 +16,6 @@
 			</Router>
 		</Provider>
 	)
->>>>>>> e39ef402
 }
 
 export default App
import { Switch, Route } from 'react-router-dom'
import Home from '../components/home/Home'
import Admin from '../components/admin/index'
import CreateChannel from '../components/createChannel/index'
import MessageBoardIndex from '../components/MessageBoard/MessageBoardIndex'
<<<<<<< HEAD
import TempSidebar from '../components/TempSidebar/index'
=======
// import TempSidebar from '../components/TempSidebar/index'
>>>>>>> 47cdeb99
import { Box, HStack } from '@chakra-ui/layout'

const routes = () => {
  return (
    <Switch>
      <HStack>
<<<<<<< HEAD
        <TempSidebar />
=======
//         <TempSidebar />
>>>>>>> 47cdeb99

        <Route exact path='/'>
          <Home />
        </Route>
        <Route path='/create-channel'>
          <CreateChannel />
        </Route>
        <Route path='/admin'>
          <Admin />
        </Route>
        <Route path='/message-board'>
          <MessageBoardIndex />
        </Route>
      </HStack>
    </Switch>
  )
}

export default routes<|MERGE_RESOLUTION|>--- conflicted
+++ resolved
@@ -3,22 +3,14 @@
 import Admin from '../components/admin/index'
 import CreateChannel from '../components/createChannel/index'
 import MessageBoardIndex from '../components/MessageBoard/MessageBoardIndex'
-<<<<<<< HEAD
-import TempSidebar from '../components/TempSidebar/index'
-=======
 // import TempSidebar from '../components/TempSidebar/index'
->>>>>>> 47cdeb99
 import { Box, HStack } from '@chakra-ui/layout'
 
 const routes = () => {
   return (
     <Switch>
       <HStack>
-<<<<<<< HEAD
-        <TempSidebar />
-=======
-//         <TempSidebar />
->>>>>>> 47cdeb99
+  {/* <TempSidebar /> */}
 
         <Route exact path='/'>
           <Home />

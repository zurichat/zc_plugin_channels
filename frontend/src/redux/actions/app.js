import APIService from "../../utils/api";
import UtlilityService from "../../utils/utils";
<<<<<<< HEAD
import { GET_USERS,SEND_MESSAGES } from "./types";
=======
import { GET_USERS, GET_CHANNEL_DETAILS } from "./types";
>>>>>>> c863a657

// Redux actions are called here with an underscore before the name (convention)

const _alert = (type, message) => {
  if (type === "success") {
    const title = message;
    const description = " ";
    const status = "info";
    const duration = 3000;

    UtlilityService.showAlert(title, description, status, duration);
  }

  if (type === "error") {
    const title = "Something went wrong.";
    const description = " ";
    const status = "error";
    const duration = 3000;

    UtlilityService.showAlert(title, description, status, duration);
  }
};

// STEP FOUR
// @desc This is a redux function to fetch users and update the redux state
// Pass params if needed
const _getUsers = (params) => async (dispatch) => {
  try {
    // Result comes from the endpoint
    // Let's assume an array of objects is returned from the endpoint
    const res = await APIService.getUsers();

    // Result is sent to the store via dispatch (Pass payload if needed)
    dispatch({ type: GET_USERS, payload: res.data });
  } catch (error) {
    // Handle exceptions here
    console.log(error);
  }
};
const _sendMessage=(org_id,channel_id,data)=>async(dispatch)=>{
  try{
    const res=await APIService.sendMessage(org_id,channel_id,data);
    console.log(res.data)
    dispatch({type:SEND_MESSAGES,payload:res.data});
  }
  catch(err){
    console.log("Oops something went wrong",err.message)
  }
}

const _getChannelDetails = (org_id, channel_id) => async (dispatch) => {
  try {
    const res = await APIService.channelDetail(org_id, channel_id);
    console.log(res.data);

    dispatch({ type: GET_CHANNEL_DETAILS, payload: res.data });
  } catch (error) {
    console.log(error.message);
  } finally {
  }
};

// Export functions here
<<<<<<< HEAD
const appActions = { _alert, _getUsers, _sendMessage };
=======
const appActions = { _alert, _getUsers, _getChannelDetails };
>>>>>>> c863a657
export default appActions;<|MERGE_RESOLUTION|>--- conflicted
+++ resolved
@@ -1,10 +1,6 @@
 import APIService from "../../utils/api";
 import UtlilityService from "../../utils/utils";
-<<<<<<< HEAD
-import { GET_USERS,SEND_MESSAGES } from "./types";
-=======
-import { GET_USERS, GET_CHANNEL_DETAILS } from "./types";
->>>>>>> c863a657
+import { GET_USERS, GET_CHANNEL_DETAILS,SEND_MESSAGES } from "./types";
 
 // Redux actions are called here with an underscore before the name (convention)
 
@@ -68,9 +64,5 @@
 };
 
 // Export functions here
-<<<<<<< HEAD
-const appActions = { _alert, _getUsers, _sendMessage };
-=======
-const appActions = { _alert, _getUsers, _getChannelDetails };
->>>>>>> c863a657
+const appActions = { _alert, _getUsers, _getChannelDetails,_sendMessage };
 export default appActions;
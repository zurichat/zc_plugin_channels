import APIService from "../../utils/api";
import UtlilityService from "../../utils/utils";
<<<<<<< HEAD
import { GET_CHANNELMESSAGES, GET_USERS, GET_CHANNEL_DETAILS } from "./types";
=======
import { GET_USERS, GET_CHANNEL_DETAILS, GET_PINNED_MESSAGES, PIN_MESSAGE, ARCHIVE_CHANNEL } from "./types";
>>>>>>> 57b7bb7e

// Redux actions are called here with an underscore before the name (convention)

const _alert = (type, message) => {
  if (type === "success") {
    const title = message;
    const description = " ";
    const status = "info";
    const duration = 3000;

    UtlilityService.showAlert(title, description, status, duration);
  }

  if (type === "error") {
    const title = "Something went wrong.";
    const description = " ";
    const status = "error";
    const duration = 3000;

    UtlilityService.showAlert(title, description, status, duration);
  }
};

// STEP FOUR
// @desc This is a redux function to fetch users and update the redux state
// Pass params if needed
const _getUsers = (params) => async (dispatch) => {
  try {
    // Result comes from the endpoint
    // Let's assume an array of objects is returned from the endpoint
    const res = await APIService.getUsers();

    // Result is sent to the store via dispatch (Pass payload if needed)
    dispatch({ type: GET_USERS, payload: res.data });
  } catch (error) {
    // Handle exceptions here
    console.log(error);
  }
};
const _getChannelMessages = (org_id, channel_id) => async (dispatch) => {
  try {
    // Result comes from the endpoint
    // Let's assume an array of objects is returned from the endpoint
    const res = await APIService.getMessages(org_id, channel_id);
    console.log(res.data);
    // Result is sent to the store via dispatch (Pass payload if needed)
    dispatch({ type: GET_CHANNELMESSAGES, payload: res.data });
  } catch (error) {
    // Handle exceptions here
    console.log(error);
  }
};
const _getChannel_Thread_Messages = (org_id, channel_id) => async (dispatch) => {
  try {
    // Result comes from the endpoint
    // Let's assume an array of objects is returned from the endpoint
    const res = await APIService.getMessages(org_id, channel_id);
    console.log(res.data);
    // Result is sent to the store via dispatch (Pass payload if needed)
    dispatch({ type: GET_CHANNELMESSAGES, payload: res.data });
  } catch (error) {
    // Handle exceptions here
    console.log(error);
  }
};

const _getChannelDetails = (org_id, channel_id) => async (dispatch) => {
  try {
    const res = await APIService.channelDetail(org_id, channel_id);
    console.log(res.data);

    dispatch({ type: GET_CHANNEL_DETAILS, payload: res.data });
  } catch (error) {
    console.log(error.message);
  } finally {
  }
};

const _getPinnedMessages = (org_id, channel_id) => async (dispatch) => {
  try {
    const res = await APIService.getPinnedMessages(org_id, channel_id)
    dispatch({ type: GET_PINNED_MESSAGES, payload: res.data })
  } catch (err) {
    _alert("error")
  }
};

const _pinMessage = (org_id, channel_id, user_id, message_id) => async (dispatch) => {
  try {
    const res = await APIService.updateMessage(org_id, channel_id, user_id, message_id, { pinned: "True" });
    dispatch({ type: PIN_MESSAGE, payload: res.data })
  } catch (err) {
    _alert("error")
  }
}

const _archiveChannel = (org_id, channel_id) => async (dispatch) => {
  try {
    const res = await APIService.updateChannel(org_id, channel_id, { archived: "True" })
    dispatch({ type: ARCHIVE_CHANNEL, payload: res.data })
    _alert("success", "Channel successfully archived")
  } catch (err) {
      _alert("error")
  }
}

// Export functions here
<<<<<<< HEAD
const appActions = { _alert, _getUsers, _getChannelMessages, _getChannelDetails };
=======
const appActions = { _alert, _getUsers, _getChannelDetails, _getPinnedMessages, _pinMessage, _archiveChannel };
>>>>>>> 57b7bb7e
export default appActions;<|MERGE_RESOLUTION|>--- conflicted
+++ resolved
@@ -1,10 +1,6 @@
 import APIService from "../../utils/api";
 import UtlilityService from "../../utils/utils";
-<<<<<<< HEAD
-import { GET_CHANNELMESSAGES, GET_USERS, GET_CHANNEL_DETAILS } from "./types";
-=======
-import { GET_USERS, GET_CHANNEL_DETAILS, GET_PINNED_MESSAGES, PIN_MESSAGE, ARCHIVE_CHANNEL } from "./types";
->>>>>>> 57b7bb7e
+import { GET_CHANNELMESSAGES, GET_USERS, GET_CHANNEL_DETAILS, GET_PINNED_MESSAGES, PIN_MESSAGE, ARCHIVE_CHANNEL } from "./types";
 
 // Redux actions are called here with an underscore before the name (convention)
 
@@ -112,9 +108,5 @@
 }
 
 // Export functions here
-<<<<<<< HEAD
-const appActions = { _alert, _getUsers, _getChannelMessages, _getChannelDetails };
-=======
-const appActions = { _alert, _getUsers, _getChannelDetails, _getPinnedMessages, _pinMessage, _archiveChannel };
->>>>>>> 57b7bb7e
+const appActions = { _alert, _getUsers, _getChannelMessages, _getChannel_Thread_Messages, _getChannelDetails, _getPinnedMessages, _pinMessage, _archiveChannel };
 export default appActions;
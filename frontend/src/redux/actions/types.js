// Types example
// STEP ONE
export const GET_USERS = "GET_USERS";
<<<<<<< HEAD
export const SEND_MESSAGES="SEND_MESSAGES";
=======
export const GET_CHANNEL_DETAILS = "GET_CHANNEL_DETAILS";
>>>>>>> c863a657
<|MERGE_RESOLUTION|>--- conflicted
+++ resolved
@@ -1,8 +1,5 @@
 // Types example
 // STEP ONE
 export const GET_USERS = "GET_USERS";
-<<<<<<< HEAD
 export const SEND_MESSAGES="SEND_MESSAGES";
-=======
-export const GET_CHANNEL_DETAILS = "GET_CHANNEL_DETAILS";
->>>>>>> c863a657
+export const GET_CHANNEL_DETAILS = "GET_CHANNEL_DETAILS";
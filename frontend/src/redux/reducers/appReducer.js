<<<<<<< HEAD
import { GET_CHANNELMESSAGES, GET_USERS, GET_CHANNELS } from "../actions/types";
=======
import { GET_USERS, GET_CHANNELS, CREATE_CHANNELS } from "../actions/types";
>>>>>>> 025d7a44

const initialState = {
  // STEP TWO
  // Default State
  users: [],
  channelMessages: [],
};

const appReducer = (state = initialState, action) => {
  const { type, payload } = action;

  switch (type) {
    // STEP THREE
    // A new state is returned with the data from the endpoint
    // The GET USERS case is handled here
    case GET_USERS:
      return {
        ...state,
        users: payload,
      };
    case GET_CHANNELMESSAGES:
      return {
        ...state,
        channelMessages: payload,
      };  

    // Default state is returned

    case GET_CHANNELS:
      return {
        ...state,
        channels: payload,
      };
    case CREATE_CHANNELS:
      return {
        ...state,
        newChannel: payload,
      };

    default:
      return state;
  }
};

export default appReducer;<|MERGE_RESOLUTION|>--- conflicted
+++ resolved
@@ -1,8 +1,4 @@
-<<<<<<< HEAD
-import { GET_CHANNELMESSAGES, GET_USERS, GET_CHANNELS } from "../actions/types";
-=======
-import { GET_USERS, GET_CHANNELS, CREATE_CHANNELS } from "../actions/types";
->>>>>>> 025d7a44
+import { GET_CHANNELMESSAGES, GET_USERS, GET_CHANNELS,  CREATE_CHANNELS, } from "../actions/types";
 
 const initialState = {
   // STEP TWO

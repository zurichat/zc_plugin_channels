// import { v4 } from "uuid";
import UtilityService from "../../utils/utils";
import {
  ARCHIVE_CHANNEL,
  GET_CHANNEL_DETAILS,
  GET_PINNED_MESSAGES,
  PIN_MESSAGE,
  SEND_MESSAGES,
  ADD_CHANNEL_MEMBER,
  DELETE_CHANNEL,
} from "../actions/types";

const initialState = {
  channelDetails: {
    name : 'General',
    members:  '1',
    private: false,
    archived : false,
  },
  pinnedMessages: [],
  sendMessages: {},
  channelMember: {},
  editMessage: {},
  messages : [],
  isEditMode : false,
};

const channelsReducer = (state = initialState, action) => {
  const { type, payload } = action;

  switch (type) {
    case ADD_CHANNEL_MEMBER:
      return {
        ...state,
        channelMember: { ...payload },
      };
    case GET_CHANNEL_DETAILS:
      return {
        ...state,
        channelDetails: { ...payload },
      };
    case GET_PINNED_MESSAGES: {
      return {
        ...state,
        pinnedMessages: payload,
      };
    }
    case SEND_MESSAGES:
      return {
        ...state,
        sendMessages: payload,
      };
    case PIN_MESSAGE: {
      const { pinnedMessages: formal } = state;
      const pinnedMessages = UtilityService.removeDuplicateObjectFromArray(
        [...formal, payload],
        "_id"
      );
      return {
        ...state,
        pinnedMessages,
      };
    }
    case ARCHIVE_CHANNEL: {
      return {
        ...state,
        channelDetails: { ...payload },
      };
    }

<<<<<<< HEAD
    case UPDATE_MESSAGE:
      return {
        ...state,
        messages : [...state.messages.map(message => message.msg_id === payload.msg_id ? payload : message)]
      };

    case EDIT_MESSAGE:
      return {
        ...state,
        editMessage: action.payload
      };

    case DELETE_MESSAGE:
      return {
        ...state,
        messages: state.messages.filter(message => message.msg_id !== action.payload)
      };

=======
    case DELETE_CHANNEL: {
      return {
        ...state,
        channelDetails: {  },
      };
    }
>>>>>>> 095b3b84
    default:
      return state;
  }
};

export default channelsReducer;<|MERGE_RESOLUTION|>--- conflicted
+++ resolved
@@ -8,6 +8,9 @@
   SEND_MESSAGES,
   ADD_CHANNEL_MEMBER,
   DELETE_CHANNEL,
+  UPDATE_MESSAGE,
+  EDIT_MESSAGE,
+  DELETE_MESSAGE,
 } from "../actions/types";
 
 const initialState = {
@@ -68,7 +71,6 @@
       };
     }
 
-<<<<<<< HEAD
     case UPDATE_MESSAGE:
       return {
         ...state,
@@ -87,14 +89,12 @@
         messages: state.messages.filter(message => message.msg_id !== action.payload)
       };
 
-=======
     case DELETE_CHANNEL: {
       return {
         ...state,
         channelDetails: {  },
       };
     }
->>>>>>> 095b3b84
     default:
       return state;
   }

import {
  GET_CHANNELMESSAGES,
  GET_USERS,
  GET_CHANNELS,
  CREATE_CHANNELS,
  GET_SOCKETS,
  GET_RENDEREDMESSAGES,
  SET_NOTIFICATION,
  USER_CAN_INPUT,
  GET_FILES,
  GET_WORKSPACE_USERS,
  HIDE_LOADER,
  SHOW_LOADER,

} from "../actions/types";

const initialState = {
  // STEP TWO
  // Default State
  users: [],
  workspace_users: [],
  channelMessages: [],
  channels: [],
  sockets: [],
  renderedMessages: [],
  notificationSettings: [],
  userCanInput: true,
<<<<<<< HEAD
  loading: false
  
=======
   channelsFiles:[],
>>>>>>> a0d601d6
};

const appReducer = (state = initialState, action) => {
  const { type, payload } = action;

  switch (type) {
    // STEP THREE
    // A new state is returned with the data from the endpoint
    // The GET USERS case is handled here
    case GET_USERS:
      return {
        ...state,
        users: payload,
      };

    case GET_WORKSPACE_USERS:
      return {
        ...state,
        workspace_users: payload,
      };
    case GET_CHANNELMESSAGES:
      return {
        ...state,
        channelMessages: payload,
      };
    case GET_RENDEREDMESSAGES:
      return {
        ...state,
        renderedMessages: payload,
      };
    case USER_CAN_INPUT:
      return {
        ...state,
        userCanInput: payload,
      };

      case GET_FILES:
      return {
        ...state,
        channelsFiles: payload,
      };

    // Default state is returned

    case GET_CHANNELS:
      return {
        ...state,
        channels: payload,
      };
    case CREATE_CHANNELS:
      return {
        ...state,
        newChannel: payload,
      };
    case GET_SOCKETS:
      return {
        ...state,
        sockets: payload,
      };
      case SHOW_LOADER:
      return {
        ...state,
        loading: true,
      };
      case HIDE_LOADER:
      return {
        ...state,
        loading: false ,
      };
    case SET_NOTIFICATION:
      return {
        ...state,
        notificationSettings: payload,
      };

    default:
      return state;
  }
};

export default appReducer;<|MERGE_RESOLUTION|>--- conflicted
+++ resolved
@@ -25,12 +25,8 @@
   renderedMessages: [],
   notificationSettings: [],
   userCanInput: true,
-<<<<<<< HEAD
   loading: false
-  
-=======
    channelsFiles:[],
->>>>>>> a0d601d6
 };
 
 const appReducer = (state = initialState, action) => {

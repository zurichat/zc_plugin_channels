import {
  GET_CHANNELMESSAGES,
  GET_USERS,
  GET_CHANNELS,
  CREATE_CHANNELS,
  GET_SOCKETS,
  GET_RENDEREDMESSAGES,
<<<<<<< HEAD
  SET_NOTIFICATION
=======
  USER_CAN_INPUT,
>>>>>>> 84426744
} from "../actions/types";

const initialState = {
  // STEP TWO
  // Default State
  users: [],
  channelMessages: [],
  sockets: [],
  renderedMessages: [],
<<<<<<< HEAD
  notificationSettings: []
=======
  userCanInput: true,
>>>>>>> 84426744
};

const appReducer = (state = initialState, action) => {
  const { type, payload } = action;

  switch (type) {
    // STEP THREE
    // A new state is returned with the data from the endpoint
    // The GET USERS case is handled here
    case GET_USERS:
      return {
        ...state,
        users: payload,
      };
    case GET_CHANNELMESSAGES:
      return {
        ...state,
        channelMessages: payload,
      };
    case GET_RENDEREDMESSAGES:
      return {
        ...state,
        renderedMessages: payload,
      };
    case USER_CAN_INPUT:
      return {
        ...state,
        userCanInput: payload,
      };

    // Default state is returned

    case GET_CHANNELS:
      return {
        ...state,
        channels: payload,
      };
    case CREATE_CHANNELS:
      return {
        ...state,
        newChannel: payload,
      };
    case GET_SOCKETS:
      return {
        ...state,
        sockets: payload,
      };
    case SET_NOTIFICATION:
      return {
        ...state,
        notificationSettings: payload,
      };

    default:
      return state;
  }
};

export default appReducer;<|MERGE_RESOLUTION|>--- conflicted
+++ resolved
@@ -5,11 +5,8 @@
   CREATE_CHANNELS,
   GET_SOCKETS,
   GET_RENDEREDMESSAGES,
-<<<<<<< HEAD
-  SET_NOTIFICATION
-=======
+  SET_NOTIFICATION,
   USER_CAN_INPUT,
->>>>>>> 84426744
 } from "../actions/types";
 
 const initialState = {
@@ -19,11 +16,8 @@
   channelMessages: [],
   sockets: [],
   renderedMessages: [],
-<<<<<<< HEAD
-  notificationSettings: []
-=======
+  notificationSettings: [],
   userCanInput: true,
->>>>>>> 84426744
 };
 
 const appReducer = (state = initialState, action) => {

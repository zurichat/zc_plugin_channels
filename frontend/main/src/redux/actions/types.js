--- conflicted
+++ resolved
@@ -15,12 +15,8 @@
 export const ADD_CHANNEL_MEMBER = "ADD_CHANNEL_MEMBER";
 export const SET_NOTIFICATION = "SET_NOTIFICATION";
 export const USER_CAN_INPUT = "USER_CAN_INPUT";
-<<<<<<< HEAD
 export const SHOW_LOADER = "SHOW_LOADER";
 export const HIDE_LOADER = "HIDE_LOADER";
-=======
 export const GET_FILES = 'GET_FILES';
 export const DELETE_CHANNEL = 'DELETE_CHANNEL';
-
->>>>>>> a0d601d6
 export const GET_WORKSPACE_USERS = "GET_WORKSPACE_USERS";
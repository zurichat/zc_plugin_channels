import APIService from "../../utils/api";
import UtlilityService from "../../utils/utils";
import { GetUserInfo, GetWorkspaceUsers } from "@zuri/control";

import {
  GET_CHANNELMESSAGES,
  GET_USERS,
  GET_CHANNEL_DETAILS,
  GET_PINNED_MESSAGES,
  PIN_MESSAGE,
  ARCHIVE_CHANNEL,
  SEND_MESSAGES,
  GET_CHANNELS,
  CREATE_CHANNELS,
  GET_SOCKETS,
  ADD_CHANNEL_MEMBER,
  USER_CAN_INPUT,
  GET_FILES,
  DELETE_CHANNEL,
  GET_WORKSPACE_USERS,
} from "./types";

// Redux actions are called here with an underscore before the name (convention)

const _alert = (type, message) => {
  if (type === "success") {
    const title = message;
    const description = " ";
    const status = "info";
    const duration = 3000;

    UtlilityService.showAlert(title, description, status, duration);
  }

  if (type === "error") {
    const title = "Something went wrong.";
    const description = " ";
    const status = "error";
    const duration = 3000;

    UtlilityService.showAlert(title, description, status, duration);
  }
};

// STEP FOUR
// @desc This is a redux function to fetch users and update the redux state
// Pass params if needed
const _getUsers = (params) => async (dispatch) => {
  try {
    // Result comes from the endpoint
    // Let's assume an array of objects is returned from the endpoint
    const res = await GetUserInfo();
    dispatch({ type: GET_USERS, payload: res });
    // Result is sent to the store via dispatch (Pass payload if needed)
  } catch (error) {
    // Handle exceptions here
    console.log(error);
  }
};

const _getWorkspaceUsers = (params) => async (dispatch) => {
  try {
    // const res = await GetWorkspaceUser();
    // dispatch({ type: GET_WORKSPACE_USERS, payload: res });
    GetWorkspaceUsers().then((res) => {
      dispatch({ type: GET_WORKSPACE_USERS, payload: res });
    });
  } catch (error) {
    console.log(error);
  }
};
const _addChannelMember = (org_id, channel_id, data) => async (dispatch) => {
  try {
    // Result comes from the endpoint
    // Let's assume an array of objects is returned from the endpoint
    const res = await APIService.addChannelMember(org_id, channel_id, data);
    console.log(res.data);
    dispatch({ type: ADD_CHANNEL_MEMBER, payload: res.data }); // Result is sent to the store via dispatch (Pass payload if needed)
  } catch (error) {
    console.log(error); // Handle exceptions here
  }
};
const _getChannelMessages = (org_id, channel_id) => async (dispatch) => {
  try {
    // Result comes from the endpoint
    // Let's assume an array of objects is returned from the endpoint
    const res = await APIService.getMessages(org_id, channel_id);
    console.log(res.data);
    // Result is sent to the store via dispatch (Pass payload if needed)
<<<<<<< HEAD
    dispatch({ type: GET_CHANNELMESSAGES, payload: res.data.data });
=======
    dispatch({ type: GET_CHANNELMESSAGES, payload: res.data });
    return res.data
>>>>>>> 095b3b84
  } catch (error) {
    // Handle exceptions here
    console.log(error);
  }
};
const _getSocket = (org_id, channel_id) => async (dispatch) => {
  try {
    // Result comes from the endpoint
    // Let's assume an array of objects is returned from the endpoint
    const res = await APIService.getSockets(org_id, channel_id);
    console.log(res.data);
    // Result is sent to the store via dispatch (Pass payload if needed)
    dispatch({ type: GET_SOCKETS, payload: res.data });
  } catch (error) {
    // Handle exceptions here
    console.log(error);
  }
};
const _getChannel_Thread_Messages =
  (org_id, channel_id) => async (dispatch) => {
    try {
      // Result comes from the endpoint
      // Let's assume an array of objects is returned from the endpoint
      const res = await APIService.getMessages(org_id, channel_id);
      console.log(res.data);
      // Result is sent to the store via dispatch (Pass payload if needed)
      dispatch({ type: GET_CHANNELMESSAGES, payload: res.data });
    } catch (error) {
      // Handle exceptions here
      console.log(error);
    }
  };
const _sendMessage = (org_id, channel_id, data) => async (dispatch) => {
  try {
    const res = await APIService.sendMessage(org_id, channel_id, data);
    // console.log(res.data)
    dispatch({ type: SEND_MESSAGES, payload: res.data });
  } catch (err) {
    console.log("Oops something went wrong", err.message);
  }
};

const _getChannelDetails = (org_id, channel_id) => async (dispatch) => {
  try {
    const res = await APIService.getChannelDetails(org_id, channel_id);
    console.log(res.data);

    dispatch({ type: GET_CHANNEL_DETAILS, payload: res.data });
  } catch (error) {
    console.log(error.message);
  } finally {
  }
};

const _getChannels = (org_id) => async (dispatch) => {
  try {
    const res = await APIService.getChannels(org_id);
    dispatch({ type: GET_CHANNELS, payload: res.data });
  } catch (error) {
    console.log(error);
  }
};

const _getPinnedMessages = (org_id, channel_id) => async (dispatch) => {
  try {
    const res = await APIService.getPinnedMessages(org_id, channel_id);
    const data = res.data.data || [];
    dispatch({ type: GET_PINNED_MESSAGES, payload: data });
  } catch (err) {
    _alert("error");
  }
};

const _pinMessage =
  (org_id, channel_id, user_id, message_id) => async (dispatch) => {
    try {
      const res = await APIService.updateMessage(
        org_id,
        channel_id,
        user_id,
        message_id,
        { pinned: "True" }
      );
      dispatch({ type: PIN_MESSAGE, payload: res.data });
    } catch (err) {
      _alert("error");
    }
  };

const _archiveChannel = (org_id, channel_id) => async (dispatch) => {
  try {
    const res = await APIService.updateChannel(org_id, channel_id, {
      archived: "True",
    });
    dispatch({ type: ARCHIVE_CHANNEL, payload: res.data });
    _alert("success", "Channel successfully archived");
  } catch (err) {
    _alert("error");
  }
};

const _createChannel = (org_id, data) => async (dispatch) => {
  try {
    const res = await APIService.createChannel(org_id, data);
    dispatch({ type: CREATE_CHANNELS, payload: res.data });
    _alert("success", "Channel successfully created");
  } catch (error) {
    _alert("error");
  }
};

const _userCanInput = (org_id, data) => async (dispatch) => {
  try {
    const res = await APIService.userCanInput(org_id, data);
    dispatch({ type: USER_CAN_INPUT, payload: res.data });
    console.log("can input?", res);
  } catch (error) {
    console.log("err", err);
  }
};

const _getFiles = (org_id, channel_id) => async (dispatch) => {
  try {
    const res = await APIService.getChannelFiles(org_id, channel_id);
    dispatch({ type: GET_FILES, payload: res.data });
    // _alert("success", "Channel successfully created");
  } catch (error) {
    _alert("slow connection");
  }
};

const _deleteChannel = (org_id, channel_id) => async (dispatch) => {
  try {
    const res = await APIService.deleteChannel(org_id, channel_id, {
      delete: "True",
    });
    dispatch({ type: DELETE_CHANNEL, payload: res.data });
    _alert("success", "Channel successfully deleted");
  } catch (err) {
    _alert("error");
  }
};

// Export functions here
const appActions = {
  _alert,
  _getUsers,
  _getChannelMessages,
  _getChannel_Thread_Messages,
  _getChannelDetails,
  _getPinnedMessages,
  _pinMessage,
  _archiveChannel,
  _sendMessage,
  _getChannels,
  _createChannel,
  _getSocket,
  _addChannelMember,
  _userCanInput,
  _deleteChannel,
  _getFiles,
  _getWorkspaceUsers,
};
export default appActions;<|MERGE_RESOLUTION|>--- conflicted
+++ resolved
@@ -15,8 +15,6 @@
   GET_SOCKETS,
   ADD_CHANNEL_MEMBER,
   USER_CAN_INPUT,
-  GET_FILES,
-  DELETE_CHANNEL,
   GET_WORKSPACE_USERS,
 } from "./types";
 
@@ -87,12 +85,7 @@
     const res = await APIService.getMessages(org_id, channel_id);
     console.log(res.data);
     // Result is sent to the store via dispatch (Pass payload if needed)
-<<<<<<< HEAD
     dispatch({ type: GET_CHANNELMESSAGES, payload: res.data.data });
-=======
-    dispatch({ type: GET_CHANNELMESSAGES, payload: res.data });
-    return res.data
->>>>>>> 095b3b84
   } catch (error) {
     // Handle exceptions here
     console.log(error);
@@ -211,28 +204,6 @@
     console.log("can input?", res);
   } catch (error) {
     console.log("err", err);
-  }
-};
-
-const _getFiles = (org_id, channel_id) => async (dispatch) => {
-  try {
-    const res = await APIService.getChannelFiles(org_id, channel_id);
-    dispatch({ type: GET_FILES, payload: res.data });
-    // _alert("success", "Channel successfully created");
-  } catch (error) {
-    _alert("slow connection");
-  }
-};
-
-const _deleteChannel = (org_id, channel_id) => async (dispatch) => {
-  try {
-    const res = await APIService.deleteChannel(org_id, channel_id, {
-      delete: "True",
-    });
-    dispatch({ type: DELETE_CHANNEL, payload: res.data });
-    _alert("success", "Channel successfully deleted");
-  } catch (err) {
-    _alert("error");
   }
 };
 
@@ -252,8 +223,6 @@
   _getSocket,
   _addChannelMember,
   _userCanInput,
-  _deleteChannel,
-  _getFiles,
   _getWorkspaceUsers,
 };
 export default appActions;
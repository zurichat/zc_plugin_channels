import APIService from "../../utils/api";
import UtlilityService from "../../utils/utils";
import { GetUserInfo } from "@zuri/control";

import {
  GET_CHANNELMESSAGES,
  GET_USERS,
  GET_CHANNEL_DETAILS,
  GET_PINNED_MESSAGES,
  PIN_MESSAGE,
  ARCHIVE_CHANNEL,
  SEND_MESSAGES,
  GET_CHANNELS,
  CREATE_CHANNELS,
  GET_SOCKETS,
<<<<<<< HEAD
  EDIT_MESSAGE,
  DELETE_MESSAGE,
  UPDATE_MESSAGE,
  isEditMode,
=======
  ADD_CHANNEL_MEMBER,
>>>>>>> 91a1ae23
} from "./types";

// Redux actions are called here with an underscore before the name (convention)

const _alert = (type, message) => {
  if (type === "success") {
    const title = message;
    const description = " ";
    const status = "info";
    const duration = 3000;

    UtlilityService.showAlert(title, description, status, duration);
  }

  if (type === "error") {
    const title = "Something went wrong.";
    const description = " ";
    const status = "error";
    const duration = 3000;

    UtlilityService.showAlert(title, description, status, duration);
  }
};

// STEP FOUR
// @desc This is a redux function to fetch users and update the redux state
// Pass params if needed
const _getUsers = (params) => async (dispatch) => {
  try {
    // Result comes from the endpoint
    // Let's assume an array of objects is returned from the endpoint
    // const res = await GetUserInfo();

    GetUserInfo().then((res) => {
      dispatch({ type: GET_USERS, payload: res });
    })

    // Result is sent to the store via dispatch (Pass payload if needed)
  } catch (error) {
    // Handle exceptions here
    console.log(error);
  }
};
const _addChannelMember = (org_id, channel_id, data) => async (dispatch) => {
  try {
    // Result comes from the endpoint
    // Let's assume an array of objects is returned from the endpoint
    const res = await APIService.addChannelMember(org_id, channel_id, data);
    console.log(res.data);
    dispatch({ type: ADD_CHANNEL_MEMBER, payload: res.data }); // Result is sent to the store via dispatch (Pass payload if needed)
  } catch (error) { 
    console.log(error);// Handle exceptions here
  }
};
const _getChannelMessages = (org_id, channel_id) => async (dispatch) => {
  try {
    // Result comes from the endpoint
    // Let's assume an array of objects is returned from the endpoint
    const res = await APIService.getMessages(org_id, channel_id);
    console.log(res.data);
    // Result is sent to the store via dispatch (Pass payload if needed)
    dispatch({ type: GET_CHANNELMESSAGES, payload: res.data.data });
  } catch (error) {
    // Handle exceptions here
    console.log(error);
  }
};
const _getSocket = (org_id, channel_id) => async (dispatch) => {
  try {
    // Result comes from the endpoint
    // Let's assume an array of objects is returned from the endpoint
    const res = await APIService.getSockets(org_id, channel_id);
    console.log(res.data);
    // Result is sent to the store via dispatch (Pass payload if needed)
    dispatch({ type: GET_SOCKETS, payload: res.data });
  } catch (error) {
    // Handle exceptions here
    console.log(error);
  }
};
const _getChannel_Thread_Messages =
  (org_id, channel_id) => async (dispatch) => {
    try {
      // Result comes from the endpoint
      // Let's assume an array of objects is returned from the endpoint
      const res = await APIService.getMessages(org_id, channel_id);
      console.log(res.data);
      // Result is sent to the store via dispatch (Pass payload if needed)
      dispatch({ type: GET_CHANNELMESSAGES, payload: res.data });
    } catch (error) {
      // Handle exceptions here
      console.log(error);
    }
  };
const _sendMessage = (org_id, channel_id, data) => async (dispatch) => {
  try {
    const res = await APIService.sendMessage(org_id, channel_id, data);
    // console.log(res.data)
    dispatch({ type: SEND_MESSAGES, payload: res.data });
  } catch (err) {
    console.log("Oops something went wrong", err.message);
  }
};

const _getChannelDetails = (org_id, channel_id) => async (dispatch) => {
  try {
    const res = await APIService.getChannelDetails(org_id, channel_id);
    console.log(res.data);

    dispatch({ type: GET_CHANNEL_DETAILS, payload: res.data });
  } catch (error) {
    console.log(error.message);
  } finally {
  }
};

const _getChannels = (org_id) => async (dispatch) => {
  try {
    const res = await APIService.getChannels(org_id);
    dispatch({ type: GET_CHANNELS, payload: res.data });
  } catch (error) {
    console.log(error);
  }
};

const _getPinnedMessages = (org_id, channel_id) => async (dispatch) => {
  try {
    const res = await APIService.getPinnedMessages(org_id, channel_id);
    const data = res.data.data || []
    dispatch({ type: GET_PINNED_MESSAGES, payload: data });
  } catch (err) {
    _alert("error");
  }
};

const _pinMessage =
  (org_id, channel_id, user_id, message_id) => async (dispatch) => {
    try {
      const res = await APIService.updateMessage(
        org_id,
        channel_id,
        user_id,
        message_id,
        { pinned: "True" }
      );
      dispatch({ type: PIN_MESSAGE, payload: res.data });
    } catch (err) {
      _alert("error");
    }
  };

const _archiveChannel = (org_id, channel_id) => async (dispatch) => {
  try {
    const res = await APIService.updateChannel(org_id, channel_id, {
      archived: "True",
    });
    dispatch({ type: ARCHIVE_CHANNEL, payload: res.data });
    _alert("success", "Channel successfully archived");
  } catch (err) {
    _alert("error");
  }
};

const _createChannel = (org_id, data) => async (dispatch) => {
  try {
    const res = await APIService.createChannel(org_id, data);
    dispatch({ type: CREATE_CHANNELS, payload: res.data });
    _alert("success", "Channel successfully created");
  } catch (error) {
    _alert("error");
  }
};

const _deleteMessage = (org_id, msg_id) => async (dispatch) => {
  try {
      await APIService.deleteMessage(org_id, msg_id, {
      delete: "True",
    });
    dispatch({ type: DELETE_MESSAGE, payload: msg_id });
    _alert("success", "Message successfully deleted");
  } catch (err) {
    _alert("error");
  }
};

const _editMessage = (data) => async (dispatch) => {
  dispatch({ type:EDIT_MESSAGE, payload: data});
  dispatch({ type: isEditMode, payload: true});
};

const _updateMessage = (org_id, channel_id, user_id, msg_id, data) => async (dispatch) => {
  try {
    const res = await APIService.updateMessage(org_id, channel_id, user_id, msg_id, data);
    dispatch({ type: UPDATE_MESSAGE, payload : res.data})
    dispatch({ type: isEditMode, payload: false});
    dispatch({ type: EDIT_MESSAGE, payload: {}});
  } catch (error) {
    _alert("error");
  }
}


// Export functions here
const appActions = {
  _alert,
  _getUsers,
  _getChannelMessages,
  _getChannel_Thread_Messages,
  _getChannelDetails,
  _getPinnedMessages,
  _pinMessage,
  _archiveChannel,
  _sendMessage,
  _getChannels,
  _createChannel,
  _getSocket,
<<<<<<< HEAD
  _editMessage,
  _deleteMessage,
  _updateMessage
=======
  _addChannelMember,
>>>>>>> 91a1ae23
};
export default appActions;<|MERGE_RESOLUTION|>--- conflicted
+++ resolved
@@ -13,14 +13,11 @@
   GET_CHANNELS,
   CREATE_CHANNELS,
   GET_SOCKETS,
-<<<<<<< HEAD
   EDIT_MESSAGE,
   DELETE_MESSAGE,
   UPDATE_MESSAGE,
   isEditMode,
-=======
   ADD_CHANNEL_MEMBER,
->>>>>>> 91a1ae23
 } from "./types";
 
 // Redux actions are called here with an underscore before the name (convention)
@@ -237,12 +234,9 @@
   _getChannels,
   _createChannel,
   _getSocket,
-<<<<<<< HEAD
   _editMessage,
   _deleteMessage,
-  _updateMessage
-=======
+  _updateMessage,
   _addChannelMember,
->>>>>>> 91a1ae23
 };
 export default appActions;
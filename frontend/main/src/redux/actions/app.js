--- conflicted
+++ resolved
@@ -16,12 +16,9 @@
   ADD_CHANNEL_MEMBER,
   SET_NOTIFICATION,
   USER_CAN_INPUT,
-<<<<<<< HEAD
   GET_FILES,
   DELETE_CHANNEL,
-=======
   GET_WORKSPACE_USERS,
->>>>>>> 79ac2885
 } from "./types";
 
 // Redux actions are called here with an underscore before the name (convention)
@@ -264,11 +261,8 @@
   _addChannelMember,
   _setNotifications,
   _userCanInput,
-<<<<<<< HEAD
   _deleteChannel,
   _getFiles,
-=======
   _getWorkspaceUsers,
->>>>>>> 79ac2885
 };
 export default appActions;
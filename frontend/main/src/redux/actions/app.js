--- conflicted
+++ resolved
@@ -14,11 +14,8 @@
   CREATE_CHANNELS,
   GET_SOCKETS,
   ADD_CHANNEL_MEMBER,
-<<<<<<< HEAD
   SET_NOTIFICATION,
-=======
   USER_CAN_INPUT,
->>>>>>> 84426744
 } from "./types";
 
 // Redux actions are called here with an underscore before the name (convention)
@@ -229,10 +226,7 @@
   _createChannel,
   _getSocket,
   _addChannelMember,
-<<<<<<< HEAD
   _setNotifications,
-=======
   _userCanInput,
->>>>>>> 84426744
 };
 export default appActions;
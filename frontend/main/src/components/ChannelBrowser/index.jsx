import { AddIcon } from "@chakra-ui/icons";
import {
  Box
} from "@chakra-ui/layout";
import React, { useEffect } from "react";
import ChannelBrowserHeader from "./ChannelBrowserHeader";
import appActions from "../../redux/actions/app";
import { bindActionCreators } from "redux";
import { useDispatch } from "react-redux";
import SearchMenu from "./SearchMenu";
import ChannelList from "./ChannelList";
<<<<<<< HEAD

import { useSelector } from "react-redux";

=======
// import { GetUserInfo } from "https://zuri.chat/zuri-control.js";
// import { GetUserInfo } from "@zuri/control";
// import { GetUserInfo } from "../../utils/getUser";
>>>>>>> 4976ebb9

const ChannelBrowser = () => {


  const dispatch = useDispatch();
  const { _getChannels } = bindActionCreators(appActions, dispatch);

  const loadChannels = async () => {
    await _getChannels(1);
  };

  useEffect(() => {
    loadChannels();
  }, []);

  return (
    <Box mt="0" bgColor="#E5E5E5" height="100vh">
      <ChannelBrowserHeader />
      <Box
        bgColor="white"
        h="full"
        mr={2}
        p={4}
        pt="16px"
        sx={{ "@media screen and (max-width: 768.5px)": { marginRight: "0" } }}
      >
        <SearchMenu/>
        <ChannelList/>
      </Box>

      {/* Mobile View to Add Channel */}
      <AddIcon
        bgColor="#00B87C"
        color="white"
        w="50px"
        h="50px"
        p="3"
        borderRadius="50%"
        display="none"
        sx={{ "@media screen and (max-width: 768.5px)": { display: "block" } }}
      />
     
    </Box>
  );
};

export default ChannelBrowser;<|MERGE_RESOLUTION|>--- conflicted
+++ resolved
@@ -9,15 +9,8 @@
 import { useDispatch } from "react-redux";
 import SearchMenu from "./SearchMenu";
 import ChannelList from "./ChannelList";
-<<<<<<< HEAD
 
 import { useSelector } from "react-redux";
-
-=======
-// import { GetUserInfo } from "https://zuri.chat/zuri-control.js";
-// import { GetUserInfo } from "@zuri/control";
-// import { GetUserInfo } from "../../utils/getUser";
->>>>>>> 4976ebb9
 
 const ChannelBrowser = () => {
 

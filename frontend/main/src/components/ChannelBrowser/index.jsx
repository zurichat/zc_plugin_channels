--- conflicted
+++ resolved
@@ -23,11 +23,7 @@
   const { _getChannels } = bindActionCreators(appActions, dispatch);
 
   const loadChannels = async () => {
-<<<<<<< HEAD
-    await _getChannels(org_id);
-=======
     await _getChannels("614679ee1a5607b13c00bcb7");
->>>>>>> 0965df12
   };
 
   useEffect(() => {

import React, { useEffect } from "react";
import { Box, HStack } from "@chakra-ui/layout";
import appActions from "../../redux/actions/app";
import { bindActionCreators } from "redux";
import { useDispatch, useSelector } from "react-redux";
import { Heading } from "@chakra-ui/react";
import { BiChevronDown } from "react-icons/bi";
import { Spacer, Button } from "@chakra-ui/react";
import CreateChannelModal from "../createChannel/createChannelModal";
import TopSearch from "../createChannel/TopSearch";
import { useDisclosure } from "@chakra-ui/hooks";
import { Icon } from "@chakra-ui/icon";

<<<<<<< HEAD
=======
import MoreNotificationModal from "../shared/MoreNotificationModal";
>>>>>>> 1ef15fea

const Home = () => {
  const { isOpen, onOpen, onClose } = useDisclosure();
  // STEP FIVE (Extract redux function)
  const dispatch = useDispatch();
  const { _getUsers } = bindActionCreators(appActions, dispatch);

  // STEP EIGHT (Extract redux state)
  const { users } = useSelector((state) => state.appReducer);
  console.log(users);

  // STEP SIX
  const loadData = async () => {
    await _getUsers();
  };

  // STEP SEVEN
  useEffect(() => {
    loadData();
  }, []);

  return (
    <Box width="100%" height="100vh" bg="#E5E5E5" pt={4}>
      <Box w="95%" mx="auto">
        <TopSearch />
      </Box>
      <Box bg="white" w="95%" p={4} mx="auto" borderRadius="2px">
        <HStack>
          <Heading size="sm"># New Channel</Heading>
          <Icon as={BiChevronDown} boxSize="20px" color="gray.500" />
          <Spacer />
          <Button
            onClick={onOpen}
            size="md"
            colorScheme="green"
            fontSize="14px"
          >
            Create New channel
          </Button>
          <CreateChannelModal isOpen={isOpen} onClose={onClose} />
        </HStack>
      </Box>
      <Box
        bg="white"
        mt="20px"
        w="95%"
        p={4}
        color="black"
        ml="8"
        borderRadius="2px"
      >
        {/* Mount your component here and unmount when done */}
<<<<<<< HEAD

=======
        <MoreNotificationModal />
>>>>>>> 1ef15fea
      </Box>
    </Box>
  );
};

export default Home;
<|MERGE_RESOLUTION|>--- conflicted
+++ resolved
@@ -1,80 +1,72 @@
-import React, { useEffect } from "react";
-import { Box, HStack } from "@chakra-ui/layout";
-import appActions from "../../redux/actions/app";
-import { bindActionCreators } from "redux";
-import { useDispatch, useSelector } from "react-redux";
-import { Heading } from "@chakra-ui/react";
-import { BiChevronDown } from "react-icons/bi";
-import { Spacer, Button } from "@chakra-ui/react";
-import CreateChannelModal from "../createChannel/createChannelModal";
-import TopSearch from "../createChannel/TopSearch";
-import { useDisclosure } from "@chakra-ui/hooks";
-import { Icon } from "@chakra-ui/icon";
-
-<<<<<<< HEAD
-=======
-import MoreNotificationModal from "../shared/MoreNotificationModal";
->>>>>>> 1ef15fea
-
-const Home = () => {
-  const { isOpen, onOpen, onClose } = useDisclosure();
-  // STEP FIVE (Extract redux function)
-  const dispatch = useDispatch();
-  const { _getUsers } = bindActionCreators(appActions, dispatch);
-
-  // STEP EIGHT (Extract redux state)
-  const { users } = useSelector((state) => state.appReducer);
-  console.log(users);
-
-  // STEP SIX
-  const loadData = async () => {
-    await _getUsers();
-  };
-
-  // STEP SEVEN
-  useEffect(() => {
-    loadData();
-  }, []);
-
-  return (
-    <Box width="100%" height="100vh" bg="#E5E5E5" pt={4}>
-      <Box w="95%" mx="auto">
-        <TopSearch />
-      </Box>
-      <Box bg="white" w="95%" p={4} mx="auto" borderRadius="2px">
-        <HStack>
-          <Heading size="sm"># New Channel</Heading>
-          <Icon as={BiChevronDown} boxSize="20px" color="gray.500" />
-          <Spacer />
-          <Button
-            onClick={onOpen}
-            size="md"
-            colorScheme="green"
-            fontSize="14px"
-          >
-            Create New channel
-          </Button>
-          <CreateChannelModal isOpen={isOpen} onClose={onClose} />
-        </HStack>
-      </Box>
-      <Box
-        bg="white"
-        mt="20px"
-        w="95%"
-        p={4}
-        color="black"
-        ml="8"
-        borderRadius="2px"
-      >
-        {/* Mount your component here and unmount when done */}
-<<<<<<< HEAD
-
-=======
-        <MoreNotificationModal />
->>>>>>> 1ef15fea
-      </Box>
-    </Box>
-  );
-};
-
-export default Home;
+import React, { useEffect } from "react";
+import { Box, HStack } from "@chakra-ui/layout";
+import appActions from "../../redux/actions/app";
+import { bindActionCreators } from "redux";
+import { useDispatch, useSelector } from "react-redux";
+import { Heading } from "@chakra-ui/react";
+import { BiChevronDown } from "react-icons/bi";
+import { Spacer, Button } from "@chakra-ui/react";
+import CreateChannelModal from "../createChannel/createChannelModal";
+import TopSearch from "../createChannel/TopSearch";
+import { useDisclosure } from "@chakra-ui/hooks";
+import { Icon } from "@chakra-ui/icon";
+import MoreNotificationModal from "../shared/MoreNotificationModal";
+
+const Home = () => {
+  const { isOpen, onOpen, onClose } = useDisclosure();
+  // STEP FIVE (Extract redux function)
+  const dispatch = useDispatch();
+  const { _getUsers } = bindActionCreators(appActions, dispatch);
+
+  // STEP EIGHT (Extract redux state)
+  const { users } = useSelector((state) => state.appReducer);
+  console.log(users);
+
+  // STEP SIX
+  const loadData = async () => {
+    await _getUsers();
+  };
+
+  // STEP SEVEN
+  useEffect(() => {
+    loadData();
+  }, []);
+
+  return (
+    <Box width="100%" height="100vh" bg="#E5E5E5" pt={4}>
+      <Box w="95%" mx="auto">
+        <TopSearch />
+      </Box>
+      <Box bg="white" w="95%" p={4} mx="auto" borderRadius="2px">
+        <HStack>
+          <Heading size="sm"># New Channel</Heading>
+          <Icon as={BiChevronDown} boxSize="20px" color="gray.500" />
+          <Spacer />
+          <Button
+            onClick={onOpen}
+            size="md"
+            colorScheme="green"
+            fontSize="14px"
+          >
+            Create New channel
+          </Button>
+          <CreateChannelModal isOpen={isOpen} onClose={onClose} />
+        </HStack>
+      </Box>
+      <Box
+        bg="white"
+        mt="20px"
+        w="95%"
+        p={4}
+        color="black"
+        ml="8"
+        borderRadius="2px"
+      >
+        {/* Mount your component here and unmount when done */}
+        <MoreNotificationModal />
+      </Box>
+    </Box>
+  );
+};
+
+export default Home;
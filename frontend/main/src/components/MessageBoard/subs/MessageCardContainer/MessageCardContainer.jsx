--- conflicted
+++ resolved
@@ -1,97 +1,90 @@
-
-
-import React, { useEffect, useState, useRef } from 'react'
-import { Box, Text, Flex } from '@chakra-ui/layout'
-import { Button } from '@chakra-ui/button'
-import { FaCaretDown } from "react-icons/fa";
-import { useParams } from 'react-router';
-import { useHistory } from 'react-router';
-import { Image } from "@chakra-ui/react"
-import Spinner from '../../../../../src/assets/spinner.gif'
-
-import APIService from "../../../../utils/api";
-
-//redux
-import { useDispatch, useSelector } from "react-redux";
-import { bindActionCreators } from "redux";
-import appActions from '../../../../redux/actions/app';
-
-// import MessageCard from "../MessageCard/MessageCard";
-import MessageCard from '../../../shared/MessageCard';
-import EmptyStateComponent from '../../../createChannel/EmptyStateComponent';
-
-//centrifuge
-import Centrifuge from 'centrifuge'
-import { GET_RENDEREDMESSAGES } from '../../../../redux/actions/types';
-
-
-<<<<<<< HEAD
-const MessageCardContainer = ({ channelId, onOpen }) => {
-=======
-const MessageCardContainer = ({ channelId,allUsers }) => {
->>>>>>> 6c92ae33
-
-    const dispatch = useDispatch()
-    const history = useHistory()
-    const { _getChannelMessages, _getSocket } = bindActionCreators(appActions, dispatch)
-    const { channelMessages, sockets, renderedMessages, users } = useSelector((state) => state.appReducer)
-
-    const [allChannelMessage, setAllChannelMessage] = useState()
-    const [moreMessages, setMoreMessages] = useState(false)
-    const noOfMessages = 20;
-
-    const messageRef = useRef();
-
-    useEffect(() => {
-        if (messageRef.current) {
-            messageRef.current.scrollIntoView(
-
-                {
-                    behavior: 'smooth',
-                    block: 'end',
-                    inline: 'nearest'
-                })
-        }
-    })
-
-
-    useEffect(() => {
-        console.log("\n\n\nUseEffect works\n\n\n");
-        const loadData = async () => {
-            _getChannelMessages("614679ee1a5607b13c00bcb7", channelId)
-        }
-        loadData()
-    }, [channelId]);
-
-
-    return (
-        <>
-            <Box overflowY='scroll'
-                height='100%'
-                position='relative'>
-                <EmptyStateComponent />
-                {channelMessages && channelMessages.length > 0 &&
-                    <Box ref={messageRef}>
-                        {channelMessages && channelMessages.length > 0 &&
-                            channelMessages.map((message) => {
-                                return (
-                                    message === [] ? <Text textAlign="center">Loading...</Text> :
-<<<<<<< HEAD
-                                        <MessageCard {...message} key={message._id} onOpen={onOpen} />
-=======
-                                        <MessageCard {...message} key={message._id} allUsers={allUsers} />
->>>>>>> 6c92ae33
-                                )
-                            })
-                        }
-                    </Box>
-                }
-                <Box />
-            </Box>
-        </>
-    )
-}
-
-export default MessageCardContainer;
-
-
+
+
+import React, { useEffect, useState, useRef } from 'react'
+import { Box, Text, Flex } from '@chakra-ui/layout'
+import { Button } from '@chakra-ui/button'
+import { FaCaretDown } from "react-icons/fa";
+import { useParams } from 'react-router';
+import { useHistory } from 'react-router';
+import { Image } from "@chakra-ui/react"
+import Spinner from '../../../../../src/assets/spinner.gif'
+
+import APIService from "../../../../utils/api";
+
+//redux
+import { useDispatch, useSelector } from "react-redux";
+import { bindActionCreators } from "redux";
+import appActions from '../../../../redux/actions/app';
+
+// import MessageCard from "../MessageCard/MessageCard";
+import MessageCard from '../../../shared/MessageCard';
+import EmptyStateComponent from '../../../createChannel/EmptyStateComponent';
+
+//centrifuge
+import Centrifuge from 'centrifuge'
+import { GET_RENDEREDMESSAGES } from '../../../../redux/actions/types';
+
+
+
+const MessageCardContainer = ({ channelId, allUsers, onOpen }) => {
+
+    const dispatch = useDispatch()
+    const history = useHistory()
+    const { _getChannelMessages, _getSocket } = bindActionCreators(appActions, dispatch)
+    const { channelMessages, sockets, renderedMessages, users } = useSelector((state) => state.appReducer)
+
+    const [allChannelMessage, setAllChannelMessage] = useState()
+    const [moreMessages, setMoreMessages] = useState(false)
+    const noOfMessages = 20;
+
+    const messageRef = useRef();
+
+    useEffect(() => {
+        if (messageRef.current) {
+            messageRef.current.scrollIntoView(
+
+                {
+                    behavior: 'smooth',
+                    block: 'end',
+                    inline: 'nearest'
+                })
+        }
+    })
+
+
+    useEffect(() => {
+        console.log("\n\n\nUseEffect works\n\n\n");
+        const loadData = async () => {
+            _getChannelMessages("614679ee1a5607b13c00bcb7", channelId)
+        }
+        loadData()
+    }, [channelId]);
+
+
+    return (
+        <>
+            <Box overflowY='scroll'
+                height='100%'
+                position='relative'>
+                <EmptyStateComponent />
+                {channelMessages && channelMessages.length > 0 &&
+                    <Box ref={messageRef}>
+                        {channelMessages && channelMessages.length > 0 &&
+                            channelMessages.map((message) => {
+                                return (
+                                    message === [] ? <Text textAlign="center">Loading...</Text> :
+                                        <MessageCard {...message} key={message._id} allUsers={allUsers} onOpen={onOpen} />
+                                )
+                            })
+                        }
+                    </Box>
+                }
+                <Box />
+            </Box>
+        </>
+    )
+}
+
+export default MessageCardContainer;
+
+
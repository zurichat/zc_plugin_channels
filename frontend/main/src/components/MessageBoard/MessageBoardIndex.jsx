import React, { useState, useEffect } from "react";
import { Box, Flex } from "@chakra-ui/layout";
import { useDispatch, useSelector } from "react-redux";
import appActions from "../../redux/actions/app";
import { bindActionCreators } from "redux";
import APIservice from "../../utils/api";
import { USER_CAN_INPUT, GET_CHANNELMESSAGES } from "../../redux/actions/types";

import ChannelHeader from "../shared/ChannelHeader";
// import ChannelNameBanner from "../admin/subs/ChannelNameBanner/ChannelNameBanner";
import MessageCardContainer from "./subs/MessageCardContainer/MessageCardContainer";
// import InputFieldComponent from "./subs/InputFieldComponent/InputFieldComponent";
import MessageInput from "../shared/MessageInput";
// import Thread from "../thread/Thread";
//import MessageOptionsPopUpMenu from "./subs/MessageOptionsPopUpMenu/MessageOptionsPopUpMenu";

import { useParams } from "react-router";
import DisabledInput from "../shared/DiasbledInput";
import CentrifugoComponent from "./subs/Centrifugo/CentrifugoComponent";
import Centrifuge from 'centrifuge';

import { SubscribeToChannel } from '@zuri/control'

//notifications
import notificationsManager from "./subs/Centrifugo/NotificationsManager";




const MessageBoardIndex = () => {

  const { channelId } = useParams();
  const dispatch = useDispatch()

  const { channelDetails } = useSelector((state) => state.channelsReducer);

  const { channelMessages, sockets, renderedMessages, users } = useSelector((state) => state.appReducer)
  const { _getChannelMessages, _getSocket, _getNotifications } = bindActionCreators(appActions, dispatch)
  const canInput = channelDetails.allow_members_inpu

  const [ orgId, setOrgId ] = useState()

  



  // We will attempt to connect only when we are certain that the state has been updated
  // so we first check that sockets.socket_name is not undefined

  const socketName = sockets.socket_name
  
  if(socketName){
    try{
        console.log('we have succesfully fetched the socket_name: ',socketName)
        SubscribeToChannel(socketName, function(messageCtx) {
          console.log('\n\n\n From centrifugo', messageCtx)
          const action = messageCtx.event.action
          switch(action){

            case 'join:channel' || 'leave:channel' || 'create:message' :{
              dispatch({ type: GET_CHANNELMESSAGES, payload: [...channelMessages, messageCtx.data] })
              notificationsManager(messageCtx.data.content)
              break;
            }

            case 'update:message':{
              const messageId = messageCtx._id
              const channelMessagesCopy = [...channelMessages]
              channelMessagesCopy.find((o, i) => {
                if (o._id === messageId) {
                    channelMessagesCopy[i] = messageCtx;
                    return true; // stop searching
                        }
                    });
              
              dispatch({ type: GET_CHANNELMESSAGES, payload: channelMessagesCopy })
              break;
            }

            case 'delete:message':{
              const messageId = messageCtx._id
              const channelMessagesCopy = [...channelMessages]
              channelMessagesCopy.find((o, i) => {
                if (o._id === messageId) {
                    channelMessagesCopy.splice(i,1);
                    return true; // stop searching
                        }
                    });
              
              dispatch({ type: GET_CHANNELMESSAGES, payload: channelMessagesCopy })
              break;
            }

            default:{
              dispatch({ type: GET_CHANNELMESSAGES, payload: [...channelMessages, messageCtx.data] })
            }
          }
        console.log("\n\n\nfrom centrifugo: ", messageCtx,'\n\n\n');
        dispatch({ type: GET_CHANNELMESSAGES, payload: [...channelMessages, messageCtx.data] })
        
      })
      }

      catch(err){
        console.log('\n\n\n we tried to subcribe to zuri main RTC, but got this error: \n',err,'\n\n\n\n')
      }
  } else{
    console.log("\n\n\n\nwe have not been able to fetch the socket\n\n\n")
  }
  
   





  //The useEffect runs once chanelId has changed, 
  //and this is when channels has been switched. The channelId is then 
  //used to fetch the new socket details. Once the state is updated, the subscribeToChannel
  //function runs again to update the centrifugo
  useEffect(() => {

    async function updateSocketName(){

      
      await _getSocket(users.currentWorkspace, channelId)
      console.log("We've gotten the socket details")
      
      
    }
    
    updateSocketName()

  }, [channelId]);

  useEffect(() => {
    if(users){
      setOrgId(users[0])
    }
  }, [])

   const retrieveNotificationSettings = () =>{
     _getNotifications(orgId?.org_id, channelId, orgId?._id)
  }

  useEffect(() =>{
    if(orgId){
      retrieveNotificationSettings()
    }
  })

  return (
    <Box bg="#F9F9F9" width="99%">
      <Flex>
        <Box width="100%">
          <ChannelHeader channelId={channelId} org_id={users.currentWorkspace} />
          <Box
            m="5px"
            bg="white"
            overflowY="scroll"
            height={["83vh", "85vh", "65vh", "58vh"]}
            css={{
              "&::-webkit-scrollbar": {
                width: "0",
              },
              "&::-webkit-scrollbar-track": {
                width: "0",
              },
            }}
          >
<<<<<<< HEAD

            <MessageCardContainer channelId={channelId}  allUsers={allUsers} org_id={users.currentWorkspace} />
=======
            <MessageCardContainer channelId={channelId} />
>>>>>>> 69fee138
          </Box>
          {channelDetails.allow_members_input ? <MessageInput channelId={channelId} org_id={users.currentWorkspace} /> : <DisabledInput />}
        </Box>
        {/* <Box>
          <Thread/>
        </Box> */}
      </Flex>
    </Box>
  );
};

export default MessageBoardIndex;<|MERGE_RESOLUTION|>--- conflicted
+++ resolved
@@ -168,12 +168,8 @@
               },
             }}
           >
-<<<<<<< HEAD
 
             <MessageCardContainer channelId={channelId}  allUsers={allUsers} org_id={users.currentWorkspace} />
-=======
-            <MessageCardContainer channelId={channelId} />
->>>>>>> 69fee138
           </Box>
           {channelDetails.allow_members_input ? <MessageInput channelId={channelId} org_id={users.currentWorkspace} /> : <DisabledInput />}
         </Box>

--- conflicted
+++ resolved
@@ -35,7 +35,6 @@
   const { _getChannelMessages, _getSocket } = bindActionCreators(appActions, dispatch)
   const canInput = channelDetails.allow_members_inpu
 
-<<<<<<< HEAD
   
 
 
@@ -104,29 +103,6 @@
   }
   
    
-=======
-  let socketUrl
-
-  if (window.location.hostname == "127.0.0.1") {
-    socketUrl = "ws://localhost:8000/connection/websocket";
-  } else {
-    socketUrl = "wss://realtime.zuri.chat/connection/websocket";
-  }
-
-
-  try {
-    console.log('\n\n\nThe socket details:\n', sockets, '\n\n\n')
-    SubscribeToChannel(sockets.socket_name, function (messageCtx) {
-      console.log("\n\n\nfrom centrifugo: ", messageCtx, '\n\n\n');
-      dispatch({ type: GET_CHANNELMESSAGES, payload: [...channelMessages, messageCtx.data] })
-      console.log("\n\n\nTesting rendered messages: ", renderedMessages);
-    })
-  }
-
-  catch (err) {
-    console.log('\n\n\n we tried to subcribe, got this error: \n', err, '\n\n\n\n')
-  }
->>>>>>> 239a8384
 
 
 
@@ -138,7 +114,6 @@
   //function runs again to update the centrifugo
   useEffect(() => {
 
-<<<<<<< HEAD
     async function updateSocketName(){
 
       await _getSocket("614679ee1a5607b13c00bcb7", channelId)
@@ -148,27 +123,6 @@
     }
     
     updateSocketName()
-=======
-    async function subscribe() {
-
-      await _getSocket("614679ee1a5607b13c00bcb7", channelId)
-      console.log("We've gotten the socket details")
-      // const { sockets, } = useSelector((state) => state.appReducer)
-
-
-
-      //   console.log('\n\n\nAbout to do the conecdtion\n\n\n')
-      //   await centrifuge.subscribe(sockets.socket_name, function(messageCtx) {
-      //   console.log("\n\n\nfrom centrifugo: ", messageCtx,'\n\n\n');
-      //   dispatch({ type: GET_CHANNELMESSAGES, payload: [...channelMessages, messageCtx.data] })
-      //   console.log("\n\n\nTesting rendered messages: ", renderedMessages);
-      // })
-
-
-    }
-
-    subscribe()
->>>>>>> 239a8384
 
   }, [channelId]);
 

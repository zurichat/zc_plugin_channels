import React, { useState, useEffect } from "react";
import { Box, Flex } from "@chakra-ui/layout";
import { useDispatch, useSelector } from "react-redux";
import appActions from "../../redux/actions/app";
import { bindActionCreators } from "redux";
import APIservice from "../../utils/api";
import { USER_CAN_INPUT, GET_CHANNELMESSAGES } from "../../redux/actions/types";

import ChannelHeader from "../shared/ChannelHeader";
// import ChannelNameBanner from "../admin/subs/ChannelNameBanner/ChannelNameBanner";
import MessageCardContainer from "./subs/MessageCardContainer/MessageCardContainer";
// import InputFieldComponent from "./subs/InputFieldComponent/InputFieldComponent";
import MessageInput from "../shared/MessageInput";
// import Thread from "../thread/Thread";
//import MessageOptionsPopUpMenu from "./subs/MessageOptionsPopUpMenu/MessageOptionsPopUpMenu";

import { useParams } from "react-router";
import DisabledInput from "../shared/DiasbledInput";
import CentrifugoComponent from "./subs/Centrifugo/CentrifugoComponent";
import Centrifuge from 'centrifuge';

import { SubscribeToChannel } from '@zuri/control'

//notifications
import notificationsManager from "./subs/Centrifugo/NotificationsManager";




const MessageBoardIndex = () => {

  const { channelId } = useParams();
  const dispatch = useDispatch()

  const { channelDetails } = useSelector((state) => state.channelsReducer);

  const { channelMessages, sockets, renderedMessages, users } = useSelector((state) => state.appReducer)
  const { _getChannelMessages, _getSocket, _getNotifications } = bindActionCreators(appActions, dispatch)
  const canInput = channelDetails.allow_members_inpu

  const [ orgId, setOrgId ] = useState()

  



  // We will attempt to connect only when we are certain that the state has been updated
  // so we first check that sockets.socket_name is not undefined

  const socketName = sockets.socket_name
  
  if(socketName){
    try{
        console.log('we have succesfully fetched the socket_name: ',socketName)
        SubscribeToChannel(socketName, function(messageCtx) {
          console.log('\n\n\n From centrifugo', messageCtx)
          const action = messageCtx.event.action
          switch(action){

            case 'join:channel' || 'leave:channel' || 'create:message' :{
              dispatch({ type: GET_CHANNELMESSAGES, payload: [...channelMessages, messageCtx.data] })
              notificationsManager(messageCtx.data.content)
              break;
            }

            case 'update:message':{
              const messageId = messageCtx._id
              const channelMessagesCopy = [...channelMessages]
              channelMessagesCopy.find((o, i) => {
                if (o._id === messageId) {
                    channelMessagesCopy[i] = messageCtx;
                    return true; // stop searching
                        }
                    });
<<<<<<< HEAD
               
                    
=======
              
>>>>>>> 17b9d5c1
              dispatch({ type: GET_CHANNELMESSAGES, payload: channelMessagesCopy })
              break;
            }

            case 'delete:message':{
              const messageId = messageCtx._id
              const channelMessagesCopy = [...channelMessages]
              channelMessagesCopy.find((o, i) => {
                if (o._id === messageId) {
                    channelMessagesCopy.splice(i,1);
                    return true; // stop searching
                        }
                    });
              
              dispatch({ type: GET_CHANNELMESSAGES, payload: channelMessagesCopy })
              break;
            }

            default:{
              dispatch({ type: GET_CHANNELMESSAGES, payload: [...channelMessages, messageCtx.data] })
            }
          }
        console.log("\n\n\nfrom centrifugo: ", messageCtx,'\n\n\n');
        dispatch({ type: GET_CHANNELMESSAGES, payload: [...channelMessages, messageCtx.data] })
        
      })
      }

      catch(err){
        console.log('\n\n\n we tried to subcribe to zuri main RTC, but got this error: \n',err,'\n\n\n\n')
      }
  } else{
    console.log("\n\n\n\nwe have not been able to fetch the socket\n\n\n")
  }
  
   





  //The useEffect runs once chanelId has changed, 
  //and this is when channels has been switched. The channelId is then 
  //used to fetch the new socket details. Once the state is updated, the subscribeToChannel
  //function runs again to update the centrifugo
  useEffect(() => {

    async function updateSocketName(){

      
      await _getSocket(users.currentWorkspace, channelId)
      console.log("We've gotten the socket details")
      
      
    }
    
    updateSocketName()

  }, [channelId]);

  useEffect(() => {
    if(users){
      setOrgId(users[0])
    }
  }, [])

   const retrieveNotificationSettings = () =>{
     _getNotifications(orgId?.org_id, channelId, orgId?._id)
  }

  useEffect(() =>{
    if(orgId){
      retrieveNotificationSettings()
    }
  })

  return (
    <Box bg="#F9F9F9" width="99%">
      <Flex>
        <Box width="100%">
          <ChannelHeader channelId={channelId} org_id={users.currentWorkspace} />
          <Box
            m="5px"
            bg="white"
            overflowY="scroll"
            height={["83vh", "85vh", "65vh", "58vh"]}
            css={{
              "&::-webkit-scrollbar": {
                width: "0",
              },
              "&::-webkit-scrollbar-track": {
                width: "0",
              },
            }}
          >

            <MessageCardContainer channelId={channelId}  allUsers={allUsers} org_id={users.currentWorkspace} />
          </Box>
          {channelDetails.allow_members_input ? <MessageInput channelId={channelId} /> : <DisabledInput />}
        </Box>
        {/* <Box>
          <Thread/>
        </Box> */}
      </Flex>
    </Box>
  );
};

export default MessageBoardIndex;<|MERGE_RESOLUTION|>--- conflicted
+++ resolved
@@ -72,12 +72,7 @@
                     return true; // stop searching
                         }
                     });
-<<<<<<< HEAD
-               
-                    
-=======
               
->>>>>>> 17b9d5c1
               dispatch({ type: GET_CHANNELMESSAGES, payload: channelMessagesCopy })
               break;
             }

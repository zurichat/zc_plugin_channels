--- conflicted
+++ resolved
@@ -38,15 +38,12 @@
   const { _getChannelMessages, _getSocket, _getNotifications } = bindActionCreators(appActions, dispatch)
   const canInput = channelDetails.allow_members_inpu
 
-<<<<<<< HEAD
   const [ orgId, setOrgId ] = useState()
 
   
 
 
 
-=======
->>>>>>> 83443824
   // We will attempt to connect only when we are certain that the state has been updated
   // so we first check that sockets.socket_name is not undefined
 
@@ -125,12 +122,8 @@
 
     async function updateSocketName(){
 
-<<<<<<< HEAD
-      await _getSocket("614679ee1a5607b13c00bcb7", channelId)
-=======
       
       await _getSocket(users.currentWorkspace, channelId)
->>>>>>> 83443824
       console.log("We've gotten the socket details")
       
       

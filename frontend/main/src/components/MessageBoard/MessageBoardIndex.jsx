import React, { useState, useEffect } from "react";
import { Box, Flex } from "@chakra-ui/layout";
import { useDispatch, useSelector } from "react-redux";
import appActions from "../../redux/actions/app";
import { bindActionCreators } from "redux";
import APIservice from "../../utils/api";
import { USER_CAN_INPUT } from "../../redux/actions/types";

import ChannelHeader from "../shared/ChannelHeader";
// import ChannelNameBanner from "../admin/subs/ChannelNameBanner/ChannelNameBanner";
import MessageCardContainer from "./subs/MessageCardContainer/MessageCardContainer";
// import InputFieldComponent from "./subs/InputFieldComponent/InputFieldComponent";
import MessageInput from "../shared/MessageInput";
// import Thread from "../thread/Thread";
//import MessageOptionsPopUpMenu from "./subs/MessageOptionsPopUpMenu/MessageOptionsPopUpMenu";

import { useParams } from "react-router";
import DisabledInput from "../shared/DiasbledInput";
import CentrifugoComponent from "./subs/Centrifugo/CentrifugoComponent";

import { SubscribeToChannel } from '@zuri/control'


const MessageBoardIndex = () => {
  const { channelId } = useParams();

  const { channelDetails } = useSelector((state) => state.channelsReducer);

  const { channelMessages, sockets, renderedMessages, users } = useSelector((state) => state.appReducer)

  const canInput = channelDetails.allow_members_inpu


  useEffect(() => {

    async function subscribe(){

      await SubscribeToChannel(sockets.socket_name, function(messageCtx) {
      console.log("\n\n\nfrom centrifugo: ", messageCtx,'\n\n\n');
      dispatch({ type: GET_CHANNELMESSAGES, payload: [...channelMessages, messageCtx.data] })
      console.log("\n\n\nTesting rendered messages: ", renderedMessages);
    })

<<<<<<< HEAD
=======
    }
    
    subscribe()

   }, [channelId]);
>>>>>>> 41c1b6e3

  return (
    <Box bg="#F9F9F9" m="5px" width="99%">
      <Flex>
        <Box width="100%">
          <ChannelHeader channelId={channelId} />
          <Box
            m="5px"
            bg="white"
            overflowY="scroll"
            height={["73vh", "75vh", "60vh", "58vh"]}
            css={{
              "&::-webkit-scrollbar": {
                width: "0",
              },
              "&::-webkit-scrollbar-track": {
                width: "0",
              },
            }}
          >
            <MessageCardContainer channelId={channelId} />
          </Box>
<<<<<<< HEAD
          {channelDetails.allow_members_input ? <MessageInput channelId={channelId} /> : <DisabledInput />}
=======
          {canInput ? (
            <MessageInput channelId={channelId} />
          ) : (
            <DisabledInput />
          )}
>>>>>>> 41c1b6e3
        </Box>
        {/* <Box>
          <Thread/>
        </Box> */}
      </Flex>
    </Box>
  );
};

export default MessageBoardIndex;<|MERGE_RESOLUTION|>--- conflicted
+++ resolved
@@ -41,14 +41,11 @@
       console.log("\n\n\nTesting rendered messages: ", renderedMessages);
     })
 
-<<<<<<< HEAD
-=======
     }
     
     subscribe()
 
    }, [channelId]);
->>>>>>> 41c1b6e3
 
   return (
     <Box bg="#F9F9F9" m="5px" width="99%">
@@ -71,15 +68,7 @@
           >
             <MessageCardContainer channelId={channelId} />
           </Box>
-<<<<<<< HEAD
           {channelDetails.allow_members_input ? <MessageInput channelId={channelId} /> : <DisabledInput />}
-=======
-          {canInput ? (
-            <MessageInput channelId={channelId} />
-          ) : (
-            <DisabledInput />
-          )}
->>>>>>> 41c1b6e3
         </Box>
         {/* <Box>
           <Thread/>

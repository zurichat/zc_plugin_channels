--- conflicted
+++ resolved
@@ -150,11 +150,8 @@
               },
             }}
           >
-<<<<<<< HEAD
 
             <MessageCardContainer channelId={channelId} onOpen={onOpen} />
-=======
->>>>>>> 3cda621b
             <MessageCardContainer channelId={channelId} allUsers={allUsers} />
           </Box>
           {channelDetails.allow_members_input ? <MessageInput channelId={channelId} /> : <DisabledInput />}

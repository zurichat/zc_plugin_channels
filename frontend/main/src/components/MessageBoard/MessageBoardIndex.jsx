--- conflicted
+++ resolved
@@ -129,13 +129,10 @@
   }, [channelId]);
 
   return (
-<<<<<<< HEAD
 
     <Box bg="#F9F9F9" m="5px" width="99%">
       <LoadingSpinner/>
-=======
     <Box bg="#F9F9F9" width="99%">
->>>>>>> a0d601d6
       <Flex>
         <Box width="100%">
           <ChannelHeader channelId={channelId} />

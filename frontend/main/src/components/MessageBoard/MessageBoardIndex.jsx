--- conflicted
+++ resolved
@@ -17,147 +17,115 @@
 import { useParams } from "react-router";
 import DisabledInput from "../shared/DiasbledInput";
 import CentrifugoComponent from "./subs/Centrifugo/CentrifugoComponent";
-import Centrifuge from 'centrifuge';
+import Centrifuge from "centrifuge";
 
-import { SubscribeToChannel } from '@zuri/control'
+import { SubscribeToChannel } from "@zuri/control";
 
-
-
-
-const MessageBoardIndex = ({allUsers}) => {
-
+const MessageBoardIndex = ({ allUsers }) => {
   const { channelId } = useParams();
-  const dispatch = useDispatch()
+  const dispatch = useDispatch();
 
   const { channelDetails } = useSelector((state) => state.channelsReducer);
 
-  const { channelMessages, sockets, renderedMessages, users } = useSelector((state) => state.appReducer)
-  const { _getChannelMessages, _getSocket } = bindActionCreators(appActions, dispatch)
-  const canInput = channelDetails.allow_members_inpu
-
-<<<<<<< HEAD
-  const [orgId, setOrgId] = useState("");
-=======
->>>>>>> c8663be7
-  
-
-
+  const { channelMessages, sockets, renderedMessages, users } = useSelector(
+    (state) => state.appReducer
+  );
+  const { _getChannelMessages, _getSocket } = bindActionCreators(
+    appActions,
+    dispatch
+  );
+  const canInput = channelDetails.allow_members_inpu;
 
   // We will attempt to connect only when we are certain that the state has been updated
   // so we first check that sockets.socket_name is not undefined
 
-  const socketName = sockets.socket_name
-  
-  if(socketName){
-    try{
-        console.log('we have succesfully fetched the socket_name: ',socketName)
-        SubscribeToChannel(socketName, function(messageCtx) {
-          console.log('\n\n\n From centrifugo', messageCtx)
-          const action = messageCtx.event.action
-          switch(action){
+  const socketName = sockets.socket_name;
 
-            case 'join:channel' || 'leave:channel' || 'create:message' :{
-              dispatch({ type: GET_CHANNELMESSAGES, payload: [...channelMessages, messageCtx.data] })
-              break;
-            }
+  if (socketName) {
+    try {
+      console.log("we have succesfully fetched the socket_name: ", socketName);
+      SubscribeToChannel(socketName, function (messageCtx) {
+        console.log("\n\n\n From centrifugo", messageCtx);
+        const action = messageCtx.event.action;
+        switch (action) {
+          case "join:channel" || "leave:channel" || "create:message": {
+            dispatch({
+              type: GET_CHANNELMESSAGES,
+              payload: [...channelMessages, messageCtx.data],
+            });
+            break;
+          }
 
-            case 'update:message':{
-              const messageId = messageCtx._id
-              const channelMessagesCopy = [...channelMessages]
-              channelMessagesCopy.find((o, i) => {
-                if (o._id === messageId) {
-                    channelMessagesCopy[i] = messageCtx;
-                    return true; // stop searching
-                        }
-                    });
-              
-              dispatch({ type: GET_CHANNELMESSAGES, payload: channelMessagesCopy })
-              break;
-            }
+          case "update:message": {
+            const messageId = messageCtx._id;
+            const channelMessagesCopy = [...channelMessages];
+            channelMessagesCopy.find((o, i) => {
+              if (o._id === messageId) {
+                channelMessagesCopy[i] = messageCtx;
+                return true; // stop searching
+              }
+            });
 
-            case 'delete:message':{
-              const messageId = messageCtx._id
-              const channelMessagesCopy = [...channelMessages]
-              channelMessagesCopy.find((o, i) => {
-                if (o._id === messageId) {
-                    channelMessagesCopy.splice(i,1);
-                    return true; // stop searching
-                        }
-                    });
-              
-              dispatch({ type: GET_CHANNELMESSAGES, payload: channelMessagesCopy })
-              break;
-            }
+            dispatch({
+              type: GET_CHANNELMESSAGES,
+              payload: channelMessagesCopy,
+            });
+            break;
+          }
 
-            default:{
-              dispatch({ type: GET_CHANNELMESSAGES, payload: [...channelMessages, messageCtx.data] })
-            }
+          case "delete:message": {
+            const messageId = messageCtx._id;
+            const channelMessagesCopy = [...channelMessages];
+            channelMessagesCopy.find((o, i) => {
+              if (o._id === messageId) {
+                channelMessagesCopy.splice(i, 1);
+                return true; // stop searching
+              }
+            });
+
+            dispatch({
+              type: GET_CHANNELMESSAGES,
+              payload: channelMessagesCopy,
+            });
+            break;
           }
-        console.log("\n\n\nfrom centrifugo: ", messageCtx,'\n\n\n');
-        dispatch({ type: GET_CHANNELMESSAGES, payload: [...channelMessages, messageCtx.data] })
-        
-      })
-      }
 
-      catch(err){
-        console.log('\n\n\n we tried to subcribe to zuri main RTC, but got this error: \n',err,'\n\n\n\n')
-      }
-  } else{
-    console.log("\n\n\n\nwe have not been able to fetch the socket\n\n\n")
+          default: {
+            dispatch({
+              type: GET_CHANNELMESSAGES,
+              payload: [...channelMessages, messageCtx.data],
+            });
+          }
+        }
+        console.log("\n\n\nfrom centrifugo: ", messageCtx, "\n\n\n");
+        dispatch({
+          type: GET_CHANNELMESSAGES,
+          payload: [...channelMessages, messageCtx.data],
+        });
+      });
+    } catch (err) {
+      console.log(
+        "\n\n\n we tried to subcribe to zuri main RTC, but got this error: \n",
+        err,
+        "\n\n\n\n"
+      );
+    }
+  } else {
+    console.log("\n\n\n\nwe have not been able to fetch the socket\n\n\n");
   }
-  
-   
-<<<<<<< HEAD
 
-
-  //This runs to update the organization Id
-  useEffect(() => {
-    if (users) {
-      setOrgId(users[0]);
-    }
-  }, [users]);
-
-
-
-  //This useEffect runs once chanelId has changed, 
-  //and this is when channels has been switched. The channelId is then 
+  //The useEffect runs once chanelId has changed,
+  //and this is when channels has been switched. The channelId is then
   //used to fetch the new socket details. Once the state is updated, the subscribeToChannel
   //function runs again to update the centrifugo
   useEffect(() => {
+    async function updateSocketName() {
+      await _getSocket("614679ee1a5607b13c00bcb7", channelId);
+      console.log("We've gotten the socket details");
+    }
 
-    async function updateSocketName(){
-
-      if(orgId){
-        await _getSocket(orgId, channelId)
-        console.log("We've gotten the socket details")
-      }
-=======
-
-
-
-
-
-  //The useEffect runs once chanelId has changed, 
-  //and this is when channels has been switched. The channelId is then 
-  //used to fetch the new socket details. Once the state is updated, the subscribeToChannel
-  //function runs again to update the centrifugo
-  useEffect(() => {
-
-    async function updateSocketName(){
-
-      
-      await _getSocket("614679ee1a5607b13c00bcb7", channelId)
-      console.log("We've gotten the socket details")
-      
-      
->>>>>>> c8663be7
-    }
-    
-    updateSocketName()
-
+    updateSocketName();
   }, [channelId]);
-
-  
 
   return (
     <Box bg="#F9F9F9" width="99%">
@@ -180,7 +148,11 @@
           >
             <MessageCardContainer channelId={channelId} allUsers={allUsers} />
           </Box>
-          {channelDetails.allow_members_input ? <MessageInput channelId={channelId} /> : <DisabledInput />}
+          {channelDetails.allow_members_input ? (
+            <MessageInput channelId={channelId} />
+          ) : (
+            <DisabledInput />
+          )}
         </Box>
         {/* <Box>
           <Thread/>

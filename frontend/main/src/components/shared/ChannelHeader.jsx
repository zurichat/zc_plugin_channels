import React, { useEffect } from "react";
import { Box, HStack } from "@chakra-ui/layout";
import { Flex, Spacer, Avatar, AvatarGroup, Button, IconButton, Image, useDisclosure } from "@chakra-ui/react";
import { BiChevronDown, BiChevronLeft, BiLockAlt } from "react-icons/bi";
import { AiOutlineStar } from 'react-icons/ai';
import { ImNotification } from "react-icons/im";
import { Icon } from "@chakra-ui/icon";
import { FiHash } from "react-icons/fi";
import { Link } from "react-router-dom";
import pinImage from "../../assets/pin.png";
import searchImage from "../../assets/search.png";
import infoImage from "../../assets/info.png";
import { useDispatch, useSelector } from "react-redux";
import appActions from "../../redux/actions/app";
import { bindActionCreators } from "redux";
import PinnedMessages from "./PinnedMessages";
import ChannelDetails from "../channelDetailsAndSetting/channelDetailsAndSettings";
import NewChannelHeader from "./pluginHeader";

import { useParams } from "react-router";
import MoreNotificationModal from "./MoreNotificationModal";

//avatar details(Just a placeholder)
const avatars = [
  { name: "Kent Dodds",  index: 1 },
  { name: "Segun Adebayo",  index: 2 },
  { name: "Christian Nwamba", index: 3 },
];


<<<<<<< HEAD
const ChannelHeader = ({channelId}) => {
  const { isOpen, onOpen, onClose } = useDisclosure();
=======
const ChannelHeader = ({channelId, org_id}) => {
>>>>>>> 83443824
  // const { channelId } = useParams()//dynamic channel id
  // const org_id = '614679ee1a5607b13c00bcb7';//Test value for org id
  const channel_id = channelId; //assigning dynamic channel id to channel_id
  console.log(channel_id);
  const dispatch = useDispatch();

  const { _getPinnedMessages } = bindActionCreators(appActions, dispatch);//extract redux function
  //.......getting pinned messages...........//
<<<<<<< HEAD
  const { pinnedMessages } = useSelector((state) => state.channelsReducer)
  console.log('Number of pinned messages = ' + pinnedMessages)
  
  // useEffect(() => {_getPinnedMessages(org_id, channel_id); }, [])// get pinned messages
 
  return (
    <Box width="99.9%">

      <NewChannelHeader channelId = {channelId}  />
=======
  const { pinnedMessages } = useSelector((state) => state.channelsReducer);
  const { users } = useSelector((state) => state.appReducer);
  console.log("Number of pinned messages = " + pinnedMessages);

  useEffect(() => {
    _getPinnedMessages(org_id, channel_id);
  }, []); // get pinned messages
  return (
    <Box width="99.9%">

      <NewChannelHeader channelId = {channelId} org_id={org_id} />
      
>>>>>>> 83443824
      {/* Section that holds the pinned and bookmark buttons  */}
      <Box ml='1px' display={['none','flex']}>
        <Flex w='100%' alignItems='center' justifyContent='flex-start' flexDir='row' p={4} bgColor="#E1FDF4" height='33px' > 
          {pinnedMessages > 0 && (
              <PinnedMessages>
                <Button mr='10px' {...pinnedAndBookmarkButtonStyle} textColor='#B0AFB0' leftIcon={<Image src={pinImage}/>}>{pinnedMessages.length} Pinned</Button>
              </PinnedMessages>
          )}
          <IconButton {...pinnedAndBookmarkButtonStyle} width='33px' icon={<Icon w={5} h={4} as={AiOutlineStar}/>}></IconButton>        
          <IconButton {...pinnedAndBookmarkButtonStyle} width='33px' icon={<Icon w={5} h={4} as={ImNotification} onClick={onOpen}/> }></IconButton>        
          <MoreNotificationModal isOpen={isOpen} onClose={onClose} />
        </Flex>
      </Box> 

      {/* <Flex flexShrink={0} ml="1px" align="center" bgColor="#00B87C" height="47px" boxShadow="xs" maxWidth='100%' w="100%" display={['none','flex']}>
        <> 
          <Button size='sm' bgColor='#00B87C' _focus={{ bg: "#00C384" }} _active={{ bg: "#00C384" }} flexShrink={0} borderRadius="6px" ml={5} width='20%' height='30px' p="4" align="center" _hover={{ bg: "#00C384" }} onClick={onOpen}>
            {isPrivate === true ? <Icon as={ BiLockAlt } color="#ffffff" h={5} w={5} mr={2}  /> :<Icon as={ FiHash } color="#ffffff" h={5} w={5} mr={2} />  }       
            <Box as="span" letterSpacing='wide' lineHeight='32px' fontSize="17.5px" color="#ffffff" fontWeight="medium" mr={1}>{channelDetails.name}</Box> 
            <Icon as={BiChevronDown} color="#ffffff" w={6} h={5} />
          </Button>
          <ChannelDetails isOpen={isOpen} onClose={onClose} />
        </> 
        <Spacer />
        <Link to="/channel-detail"><Flex p="4"><Spacer/>
          <Button variant='ghost' bgColor='#01D892' _hover={{ bg: "#01D892" }} _focus={{ bg: "#01D892" }} _active={{ bg: "#01D892" }} size='sm' width="85%" borderRadius='4px'  height='33px' mr='0.5%'>
            {/* <AvatarGroup ml='0.1px' size="sm" max={3} spacing='-2' >
              {avatars.map((avatar) => {
                return <Avatar name={avatar.name} borderRadius="5px" borderWidth='2px' borderColor='#01D892' height='31px' width='31px' />;
              })}
            </AvatarGroup> */}
            {/* <Box as="span" fontWeight='medium' mr='8px' ml='5px' textColor='#ffffff' fontWeight="semi-bold" >{channelDetails.members}</Box>
          </Button>
          </Flex></Link> */}
      {/* </Flex> */} 
     
      {/*Mobile responsive version */}
      {/* <Flex ml="3px" align="center" bgColor="#00B87C" height="75.92px" boxShadow="xs" maxWidth='1172px' w="100%" display={['flex','none']}>
        <Icon as={ BiChevronLeft } color="#ffffff" h={10} w={10} ml={2}  />
          <Link to='/channel-detail'><Flex ml={1}  alignContent='center' flexDir='column'>
            <Flex align='center' flexDir='row'>
            {isPrivate === true ? <Icon as={ BiLockAlt } color="#ffffff" h={5} w={5} mr={2}  /> :<Icon as={ FiHash } color="#ffffff" h={5} w={5} mr={2} />  }
              <Box as="span" letterSpacing='wide'  fontSize="18px" color="#ffffff" fontWeight="501" mr={1} >
                {channelDetails.name}
              </Box>
            </Flex>
            <Box as='span' fontSize='12px' fontWeight='500' ml='2%' color='#ffffff'>{channelDetails.members} members</Box>
          </Flex></Link> 
          <Spacer /> 
          <Flex p="4" align='center'>
            <HStack spacing='10px' justifyContent='space-between'>
            <IconButton variant='unstyled' size='sm' icon={<Image src={searchImage}  color='#ffffff'/>} aria-label="search"></IconButton>
           <Link to="/channel-detail"><IconButton variant='unstyled' size='sm' icon={<Image src={infoImage}  color='#ffffff'/>} aria-label='channel-details' color='#ffffff' /></Link></HStack>
          </Flex>
      </Flex>  */}
    </Box> 
  );
};

const pinnedAndBookmarkButtonStyle = {
  bg: "#BCF9E6",
  height:'25px',
  ml:'10px',
  borderRadius: "4px",
  size: "sm",
  fontWeight: "normal",
  fontSize: "13px",
  fontStyle: "normal",
  _hover: {
    bg: "#98FFDD"
  },
  _focus: {
    outline: "none",
    bg: "#98FFDD"
  }
}

export default ChannelHeader; <|MERGE_RESOLUTION|>--- conflicted
+++ resolved
@@ -28,12 +28,7 @@
 ];
 
 
-<<<<<<< HEAD
-const ChannelHeader = ({channelId}) => {
-  const { isOpen, onOpen, onClose } = useDisclosure();
-=======
 const ChannelHeader = ({channelId, org_id}) => {
->>>>>>> 83443824
   // const { channelId } = useParams()//dynamic channel id
   // const org_id = '614679ee1a5607b13c00bcb7';//Test value for org id
   const channel_id = channelId; //assigning dynamic channel id to channel_id
@@ -42,17 +37,6 @@
 
   const { _getPinnedMessages } = bindActionCreators(appActions, dispatch);//extract redux function
   //.......getting pinned messages...........//
-<<<<<<< HEAD
-  const { pinnedMessages } = useSelector((state) => state.channelsReducer)
-  console.log('Number of pinned messages = ' + pinnedMessages)
-  
-  // useEffect(() => {_getPinnedMessages(org_id, channel_id); }, [])// get pinned messages
- 
-  return (
-    <Box width="99.9%">
-
-      <NewChannelHeader channelId = {channelId}  />
-=======
   const { pinnedMessages } = useSelector((state) => state.channelsReducer);
   const { users } = useSelector((state) => state.appReducer);
   console.log("Number of pinned messages = " + pinnedMessages);
@@ -65,7 +49,6 @@
 
       <NewChannelHeader channelId = {channelId} org_id={org_id} />
       
->>>>>>> 83443824
       {/* Section that holds the pinned and bookmark buttons  */}
       <Box ml='1px' display={['none','flex']}>
         <Flex w='100%' alignItems='center' justifyContent='flex-start' flexDir='row' p={4} bgColor="#E1FDF4" height='33px' > 

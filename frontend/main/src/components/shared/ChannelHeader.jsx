import React, { useEffect } from "react";
import { Box, HStack } from "@chakra-ui/layout";
import { Flex, Spacer, Avatar, AvatarGroup, Button, IconButton, Image, useDisclosure } from "@chakra-ui/react";
import { BiChevronDown, BiChevronLeft, BiLockAlt } from "react-icons/bi";
import { AiOutlineStar } from 'react-icons/ai';
import { Icon } from "@chakra-ui/icon";
import { FiHash } from "react-icons/fi";
import { Link } from "react-router-dom";
import pinImage from "../../assets/pin.png";
import searchImage from "../../assets/search.png";
import infoImage from "../../assets/info.png";
import { useDispatch, useSelector } from "react-redux";
import appActions from "../../redux/actions/app";
import { bindActionCreators } from "redux";
import PinnedMessages from "./PinnedMessages";
import ChannelDetails from "../channelDetailsAndSetting/channelDetailsAndSettings";
import NewChannelHeader from "./pluginHeader";

import { useParams } from "react-router";

//avatar details(Just a placeholder)
const avatars = [
  { name: "Kent Dodds",  index: 1 },
  { name: "Segun Adebayo",  index: 2 },
  { name: "Christian Nwamba", index: 3 },
];


const ChannelHeader = ({channelId}) => {
  const { isOpen, onOpen, onClose } = useDisclosure();
  // const { channelId } = useParams()//dynamic channel id
  const org_id = '614679ee1a5607b13c00bcb7';//Test value for org id
  const channel_id = channelId; //assigning dynamic channel id to channel_id
  console.log(channel_id);
  const dispatch = useDispatch();

<<<<<<< HEAD
  const { _getPinnedMessages } = bindActionCreators(appActions, dispatch); //extract redux function
  
  const { pinnedMessages } = useSelector((state) => state.channelsReducer);
  console.log("Number of pinned messages = " + pinnedMessages);

  useEffect(() => {
    _getPinnedMessages(org_id, channel_id);
  }, []); // get pinned messages

=======
  const { _getPinnedMessages } = bindActionCreators(appActions, dispatch);//extract redux function
  //.......getting pinned messages...........//
  const { pinnedMessages } = useSelector((state) => state.channelsReducer)
  console.log('Number of pinned messages = ' + pinnedMessages)
  
  // useEffect(() => {_getPinnedMessages(org_id, channel_id); }, [])// get pinned messages
 
>>>>>>> 2abfb933
  return (
    <Box width="99.9%">

      <NewChannelHeader channelId = {channelId}  />
      {/* Section that holds the pinned and bookmark buttons  */}
      <Box ml='1px' display={['none','flex']}>
        <Flex w='100%' alignItems='center' justifyContent='flex-start' flexDir='row' p={4} bgColor="#E1FDF4" height='33px' > 
          {pinnedMessages > 0 && (
              <PinnedMessages>
                <Button mr='10px' {...pinnedAndBookmarkButtonStyle} textColor='#B0AFB0' leftIcon={<Image src={pinImage}/>}>{pinnedMessages.length} Pinned</Button>
              </PinnedMessages>
          )}
          <IconButton {...pinnedAndBookmarkButtonStyle} width='33px' icon={<Icon w={5} h={4} as={AiOutlineStar}/>}></IconButton>        
        </Flex>
      </Box> 

      {/* <Flex flexShrink={0} ml="1px" align="center" bgColor="#00B87C" height="47px" boxShadow="xs" maxWidth='100%' w="100%" display={['none','flex']}>
        <> 
          <Button size='sm' bgColor='#00B87C' _focus={{ bg: "#00C384" }} _active={{ bg: "#00C384" }} flexShrink={0} borderRadius="6px" ml={5} width='20%' height='30px' p="4" align="center" _hover={{ bg: "#00C384" }} onClick={onOpen}>
            {isPrivate === true ? <Icon as={ BiLockAlt } color="#ffffff" h={5} w={5} mr={2}  /> :<Icon as={ FiHash } color="#ffffff" h={5} w={5} mr={2} />  }       
            <Box as="span" letterSpacing='wide' lineHeight='32px' fontSize="17.5px" color="#ffffff" fontWeight="medium" mr={1}>{channelDetails.name}</Box> 
            <Icon as={BiChevronDown} color="#ffffff" w={6} h={5} />
          </Button>
          <ChannelDetails isOpen={isOpen} onClose={onClose} />
        </> 
        <Spacer />
        <Link to="/channel-detail"><Flex p="4"><Spacer/>
          <Button variant='ghost' bgColor='#01D892' _hover={{ bg: "#01D892" }} _focus={{ bg: "#01D892" }} _active={{ bg: "#01D892" }} size='sm' width="85%" borderRadius='4px'  height='33px' mr='0.5%'>
            {/* <AvatarGroup ml='0.1px' size="sm" max={3} spacing='-2' >
              {avatars.map((avatar) => {
                return <Avatar name={avatar.name} borderRadius="5px" borderWidth='2px' borderColor='#01D892' height='31px' width='31px' />;
              })}
            </AvatarGroup> */}
            {/* <Box as="span" fontWeight='medium' mr='8px' ml='5px' textColor='#ffffff' fontWeight="semi-bold" >{channelDetails.members}</Box>
          </Button>
          </Flex></Link> */}
      {/* </Flex> */} 
     
      {/*Mobile responsive version */}
      {/* <Flex ml="3px" align="center" bgColor="#00B87C" height="75.92px" boxShadow="xs" maxWidth='1172px' w="100%" display={['flex','none']}>
        <Icon as={ BiChevronLeft } color="#ffffff" h={10} w={10} ml={2}  />
          <Link to='/channel-detail'><Flex ml={1}  alignContent='center' flexDir='column'>
            <Flex align='center' flexDir='row'>
            {isPrivate === true ? <Icon as={ BiLockAlt } color="#ffffff" h={5} w={5} mr={2}  /> :<Icon as={ FiHash } color="#ffffff" h={5} w={5} mr={2} />  }
              <Box as="span" letterSpacing='wide'  fontSize="18px" color="#ffffff" fontWeight="501" mr={1} >
                {channelDetails.name}
              </Box>
            </Flex>
            <Box as='span' fontSize='12px' fontWeight='500' ml='2%' color='#ffffff'>{channelDetails.members} members</Box>
          </Flex></Link> 
          <Spacer /> 
          <Flex p="4" align='center'>
            <HStack spacing='10px' justifyContent='space-between'>
            <IconButton variant='unstyled' size='sm' icon={<Image src={searchImage}  color='#ffffff'/>} aria-label="search"></IconButton>
           <Link to="/channel-detail"><IconButton variant='unstyled' size='sm' icon={<Image src={infoImage}  color='#ffffff'/>} aria-label='channel-details' color='#ffffff' /></Link></HStack>
          </Flex>
      </Flex>  */}
    </Box> 
  );
};

const pinnedAndBookmarkButtonStyle = {
  bg: "#BCF9E6",
  height:'25px',
  ml:'10px',
  borderRadius: "4px",
  size: "sm",
  fontWeight: "normal",
  fontSize: "13px",
  fontStyle: "normal",
  _hover: {
    bg: "#98FFDD"
  },
  _focus: {
    outline: "none",
    bg: "#98FFDD"
  }
}

export default ChannelHeader; <|MERGE_RESOLUTION|>--- conflicted
+++ resolved
@@ -34,25 +34,14 @@
   console.log(channel_id);
   const dispatch = useDispatch();
 
-<<<<<<< HEAD
   const { _getPinnedMessages } = bindActionCreators(appActions, dispatch); //extract redux function
-  
+  //.......getting pinned messages...........//
   const { pinnedMessages } = useSelector((state) => state.channelsReducer);
   console.log("Number of pinned messages = " + pinnedMessages);
 
   useEffect(() => {
     _getPinnedMessages(org_id, channel_id);
   }, []); // get pinned messages
-
-=======
-  const { _getPinnedMessages } = bindActionCreators(appActions, dispatch);//extract redux function
-  //.......getting pinned messages...........//
-  const { pinnedMessages } = useSelector((state) => state.channelsReducer)
-  console.log('Number of pinned messages = ' + pinnedMessages)
-  
-  // useEffect(() => {_getPinnedMessages(org_id, channel_id); }, [])// get pinned messages
- 
->>>>>>> 2abfb933
   return (
     <Box width="99.9%">
 

--- conflicted
+++ resolved
@@ -1,4 +1,4 @@
-import React, { useMemo, useState,useEffect } from 'react'
+import React, { useMemo, useState } from 'react'
 import { Box, Flex, Text, Link, HStack, Square } from "@chakra-ui/layout";
 import { Avatar } from "@chakra-ui/avatar";
 import { Menu, MenuItem, MenuButton, MenuList, MenuDivider } from "@chakra-ui/menu"
@@ -8,39 +8,23 @@
 import { HiOutlineEmojiHappy } from "react-icons/hi"
 import { CgMoreVertical } from "react-icons/cg"
 import appActions from "../../redux/actions/app"
-<<<<<<< HEAD
-import { useDispatch,useSelector } from 'react-redux';
-import { bindActionCreators } from 'redux';
-import Picker from "emoji-picker-react";
-import { useParams } from "react-router";
-
-=======
 import { useDispatch, useSelector } from 'react-redux';
 import { bindActionCreators } from 'redux';
->>>>>>> d9e9761b
 import instance from '../../utils/utils';
+import Picker from "emoji-picker-react";
 import _ from 'lodash';
+import { useParams } from "react-router";
 
 const threadReply = [
-  { name: "Dan Abramov", profilePic: "https://bit.ly/dan-abramov", index: 1 },
-  { name: "Dan Abramov", profilePic: "https://bit.ly/code-beast", index: 2 },
-  { name: "Dan Abramov", profilePic: "https://bit.ly/ryan-florence", index: 3 },
-  { name: "Dan Abramov", profilePic: "https://bit.ly/prosper-baba", index: 4 },
-  { name: "Dan Abramov", profilePic: "https://bit.ly/sage-adebayo", index: 5 },
-];
-
-const MessageCard = ({ user_id, timestamp, content, icon, replies, edited,_id }) => {
-
-  const { channelMessages } = useSelector((state) => state.appReducer)
-
-
-<<<<<<< HEAD
-=======
-const MessageCard = ({ user_id, timestamp, content, icon, replies, edited, allUsers }) => {
->>>>>>> d9e9761b
+    { name: "Dan Abramov", profilePic: "https://bit.ly/dan-abramov", index: 1 },
+    { name: "Dan Abramov", profilePic: "https://bit.ly/code-beast", index: 2 },
+    { name: "Dan Abramov", profilePic: "https://bit.ly/ryan-florence", index: 3 },
+    { name: "Dan Abramov", profilePic: "https://bit.ly/prosper-baba", index: 4 },
+    { name: "Dan Abramov", profilePic: "https://bit.ly/sage-adebayo", index: 5 },
+  ];
+
+const MessageCard = ({ user_id, timestamp, content, icon, replies, edited, allUsers,_id }) => {
   const [showOptions, setShowOptions] = useState(false)
-  const [chosenEmoji, setChosenEmoji] = useState(null);
-  const [emoji,setEmoji]=useState([])
   const formattedTime = instance.formatDate(timestamp, 'LT')
   const dispatch = useDispatch();
   const { _pinMessage } = bindActionCreators(appActions, dispatch);
@@ -53,7 +37,21 @@
     _pinMessage(orgId, channelId, userId, messageId)
   }
 
-<<<<<<< HEAD
+  const [showOptions, setShowOptions] = useState(false)
+  const [chosenEmoji, setChosenEmoji] = useState(null);
+  const [emoji,setEmoji]=useState([])
+  const formattedTime = instance.formatDate(timestamp, 'LT')
+  const dispatch = useDispatch();
+  const { _pinMessage } = bindActionCreators(appActions, dispatch);
+
+  const pinMessage = () => {
+    const orgId = 1 // Hardcoded value to for channelId in org with id 1
+    const messageId = "61413e736173056af01b4d31"
+    const userId = "cephas"
+    const channelId = "613f70bd6173056af01b4aba"
+    _pinMessage(orgId, channelId, userId, messageId)
+  }
+
   const {channelId}= useParams()
   const {users}=useSelector((state)=>state.appReducer)
   const {_sendEmojis} = bindActionCreators(appActions,dispatch);
@@ -104,53 +102,6 @@
   const Emojis=emoji.map(emoji=>{
     return (emoji.emoji)
   })
-  // const actions = {
-  //   pinMessage
-  // }
-  // useEffect(()=>{
-  //   console.log(emoji)
-  // },[emoji])
-  return (
-    <Box
-      position="relative"
-      _hover={{ bg: "#C4C4C41A" }}
-      onMouseEnter={() => setShowOptions(true)}
-      onMouseLeave={() => setShowOptions(false)}
-    >
-      {
-        chosenEmoji &&  <Picker onEmojiClick={onEmojiClick} pickerStyle={{ width: '50%',position:"absolute",zIndex:'10' }}/>
-      }
-      <HoverOptions show={showOptions} actions={pinMessage} onEmojiClick={onEmojiClick} 
-      setChosenEmoji={setChosenEmoji} chosenEmoji={chosenEmoji}/>
-      <Flex flexWrap="nowrap" flexDir="row" p="15px" gridGap="10px">
-        <Box>
-          <Avatar name={user_id} src={icon} w="36px" h="36px" borderRadius="4px" />
-        </Box>
-        <Flex flexDir="column">
-          <HStack flexWrap="nowrap" flexDir="row" spacing="8px">
-            <Text fontSize="16px" fontWeight="900">
-              {user_id}
-            </Text>
-            <Text fontSize="13px" color="#616061">
-              {formattedTime}
-            </Text>
-          </HStack>
-          <Box m="0px">
-            <Text pr="40px" fontSize={["12px", "15px"]} display="inline-flex" justifyItems="baseline">{content} {edited && <Text fontSize="8px" display="contents">{"(edited)"}</Text>}</Text>
-          </Box>
-          {/* {
-            emoji !=={} && emoji.length > 0 && 
-            emoji.map(e=>(
-                <Box>{e.count}</Box>
-            ))
-          } */}
-            <Box>{Emojis}</Box>
-            <Box>{EmojisCounter}</Box>
-          {replies !== 0 && (
-            <HStack spacing="5px" mt="5px">
-              {
-                threadReply.slice(0, Math.min(4, threadReply.length))
-=======
   // const [userDetails, setUserDetails] = useState({})
   let empty = [];
   const res = _.findKey(allUsers, function(item){
@@ -174,7 +125,11 @@
         onMouseEnter={() => setShowOptions(true)}
         onMouseLeave={() => setShowOptions(false)}
       >
-        <HoverOptions show={showOptions} actions={pinMessage} />
+              {
+                chosenEmoji &&  <Picker onEmojiClick={onEmojiClick} pickerStyle={{ width: '50%',position:"absolute",zIndex:'10' }}/>
+              }
+        <HoverOptions show={showOptions} actions={pinMessage} onEmojiClick={onEmojiClick} 
+      setChosenEmoji={setChosenEmoji} chosenEmoji={chosenEmoji}/>
         <Flex flexWrap="nowrap" flexDir="row" p="15px" gridGap="10px">
           <Box>
             <Avatar name={empty && empty.length > 0 ? empty[0].user_name : user_id } src={empty && empty.length > 0 ? empty[0].image_url : ""} w="36px" h="36px" borderRadius="4px" />
@@ -191,11 +146,14 @@
             <Box m="0px">
               <Text pr="40px" fontSize={["12px", "15px"]} display="inline-flex" justifyItems="baseline">{content} {edited && <Text fontSize="8px" display="contents">{"(edited)"}</Text>}</Text>
             </Box>
+            <Flex>
+              <Box>{Emojis}</Box>
+              <Box>{EmojisCounter}</Box>
+            </Flex>
             {replies !== 0 && (
               <HStack spacing="5px" mt="5px">
                 {
                   threadReply.slice(0, Math.min(4, threadReply.length))
->>>>>>> d9e9761b
                   .map((reply, index) => {
                     return (
                       <Avatar
@@ -208,12 +166,12 @@
                       />
                     );
                   })
-              }
-              <HStack spacing="5px" alignItems="baseline">
-                <Link fontSize={["8px", "14px"]} color="#1264A3">{threadReply.length} Replies</Link>
-                <Text fontSize={["8px", "12px"]} color="#616061" cursor="pointer">View threads</Text>
+                }
+                <HStack spacing="5px" alignItems="baseline">
+                  <Link fontSize={["8px", "14px"]} color="#1264A3">{threadReply.length} Replies</Link>
+                  <Text fontSize={["8px", "12px"]} color="#616061" cursor="pointer">View threads</Text>
+                </HStack>
               </HStack>
-            </HStack>
           )}
         </Flex>
       </Flex>
@@ -234,20 +192,20 @@
     { label: "Copy Link" },
     { divider: true },
     { label: "Pin to channel", command: "P", onClick: actions },
-    { label: "Edit Message", command: "E" },
+    { label: "Edit Message", command: "E" }, 
   ], [])
   return (
-    <HStack
-      px="9px" py="7px"
-      spacing="6px"
-      position="absolute"
-      top="-20px" right="10px"
-      border="1px solid #EBEBEB" borderRadius="3px"
+    <HStack 
+      px="9px" py="7px" 
+      spacing="6px" 
+      position="absolute" 
+      top="-20px" right="10px" 
+      border="1px solid #EBEBEB" borderRadius="3px" 
       bg="white"
       display={show || isMenuOpen ? "flex" : "none"}
     >
-      <Square {...commonOptionStyle} >
-        <HiOutlineEmojiHappy onClick={() => setChosenEmoji(!chosenEmoji)}/>
+      <Square {...commonOptionStyle} onClick={() => setChosenEmoji(!chosenEmoji)}>
+        <HiOutlineEmojiHappy />
       </Square>
       <Square {...commonOptionStyle}>
         <FaRegCommentDots />
@@ -275,9 +233,9 @@
           />
           <MenuList border="0.5px solid #8B8B8B">
             {
-              menuItemImpl.map(({ label, divider = false, ...rest }, index) => (
+              menuItemImpl.map(({ label, divider=false, ...rest }, index) => (
                 <React.Fragment key={`menu-item-${index}`}>
-                  {!divider ? <MenuItem {...rest} {...commonMoreOptionStyle}>{label}</MenuItem> : <MenuDivider />}
+                  { !divider ? <MenuItem {...rest} {...commonMoreOptionStyle}>{ label }</MenuItem> : <MenuDivider /> }
                 </React.Fragment>
               ))
             }

--- conflicted
+++ resolved
@@ -2,19 +2,6 @@
 import { useParams } from "react-router";
 import { Box, Flex, Text, Link, HStack, Square } from "@chakra-ui/layout";
 import { Avatar } from "@chakra-ui/avatar";
-<<<<<<< HEAD
-import { Menu, MenuItem, MenuButton, MenuList, MenuDivider } from "@chakra-ui/menu"
-import { IconButton } from "@chakra-ui/react"
-import { FiBookmark, FiCornerUpRight } from "react-icons/fi"
-import { FaRegCommentDots } from "react-icons/fa"
-import { HiOutlineEmojiHappy } from "react-icons/hi"
-import { CgMoreVertical } from "react-icons/cg"
-import appActions from "../../redux/actions/app";
-import { useDispatch } from 'react-redux';
-import { bindActionCreators } from 'redux';
-
-import instance from '../../utils/utils';
-=======
 import {
   Menu,
   MenuItem,
@@ -32,7 +19,6 @@
 import { bindActionCreators } from "redux";
 import instance from "../../utils/utils";
 import _ from "lodash";
->>>>>>> b357a8a3
 
 const threadReply = [
   { name: "Dan Abramov", profilePic: "https://bit.ly/dan-abramov", index: 1 },

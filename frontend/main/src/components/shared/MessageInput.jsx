import React, { useState } from "react";
import { Divider, Flex } from "@chakra-ui/layout";
import { Box, Button,Modal,ModalContent,ModalOverlay} from "@chakra-ui/react";
import { IoFlashOutline, IoSendSharp } from "react-icons/io5";
import { BsTypeBold, BsLink45Deg } from "react-icons/bs";
import { FiAtSign, FiItalic } from "react-icons/fi";
import { AiOutlineBars } from "react-icons/ai";
import {GrEmoji } from "react-icons/gr";
import {RiArrowDropDownLine} from 'react-icons/ri';
import {ImAttachment} from 'react-icons/im';
import { useRef } from "react";
import { Textarea } from "@chakra-ui/textarea";
import Picker from "emoji-picker-react";
import { useDispatch,useSelector } from "react-redux";
import appActions from "../../redux/actions/app";
import { bindActionCreators } from "redux";
import MultimediaSharingModal from "./MultimediaSharingModal";
import { useDisclosure } from "@chakra-ui/hooks";
import { useParams } from "react-router";


const MessageInput = () =>{
    const textRef = useRef(null);
    const [data,setData]=useState('');
    const [emoji,setEmoji]=useState(false);
    const [click,setOnClick]=useState(false);
    const [input,setOnInput]=useState(false);
    const [toggle,setToggle]=useState(false)
    const [active,setActive]=useState("");
    const [italic,setItalic]=useState("");
    const { isOpen, onOpen, onClose } = useDisclosure()

    const { channelId } = useParams()

    const datas={
      user_id:"214846",
      content:data
    }
//For Post Request
    const dispatch=useDispatch();
    const {_sendMessage} = bindActionCreators(appActions,dispatch);

    const {sendMessages} = useSelector((state)=>state.channelsReducer)
<<<<<<< HEAD
    // console.log(sendMessages)
=======
    console.log(sendMessages);
>>>>>>> 1a356680

    const loadData= async ()=>{
      const org_id = '1';//Test value for org id
      const channel_id = channelId; // Hardcoded value to for channel_id in org with id 1
      await _sendMessage(org_id,channel_id,datas)
      console.log(data)
      setData('');
    }

    const addTag = () => {
      const cursor = textRef.current.selectionStart;
      const text =
        data.slice(0, cursor) + '@' + data.slice(cursor);
      setData(text);
    }

    const changeStyle=(e)=>{
      const active=e.target
      let cmd=active.dataset['command'];
      !toggle ? setItalic(cmd) : setItalic(" ");
  
      setToggle(!toggle)
      return cmd;
    }
    const onEmojiClick = (event, emojiObject) => {
      const cursor = textRef.current.selectionStart;
      const text =
        data.slice(0, cursor) + emojiObject.emoji + data.slice(cursor);
      setData(text);
    }
    const togglingDisplay=()=>{
      setOnClick(false);
      setEmoji(false)
    }
    const changeWeight=(e)=>{
      const active=e.target
      const value=e.target.value
      let cmd=active.dataset['command'];
      !toggle ? setActive(cmd) : setActive(" ");
      setToggle(!toggle)
    }
    const formatSelection=(ch, tag) =>{
      var sel, range, replacementText;
      var formatElement = document.createElement(tag)
      if (document.activeElement.nodeName.toLowerCase !== "textarea") return;
      if (window.getSelection) { // if it is supported
        sel = window.getSelection(); // get the Selection object
        formatElement.appendChild(document.createTextNode(sel.toString()))
        if (sel.rangeCount) {
          range = sel.getRangeAt(0);
          range.deleteContents();
          range.insertNode(formatElement);
        } else {
          sel.deleteFromDocument();
        }
      } else if (document.selection && document.selection.createRange) {
        sel = document.selection
        range = document.selection.createRange();
        formatElement.appendChild(document.createTextNode(sel.toString()))
        range.deleteContents();
        range.insertNode(formatElement);
      }
    }
    
    // you can use the function like
    formatSelection("b") // for bold
    formatSelection("strike") // for strike through
    return(
      <Box border="1px solid #EBEBEB" marginBottom="10px" onMouseLeave={togglingDisplay}        
      css={{
        '&::-webkit-scrollbar':{
          display:'none'
        }
      }}>
        <Modal isOpen={isOpen} onClose={onClose} size='xs' isCentered='true' pb={0}>
          <ModalOverlay />
          <ModalContent
            bottom='-5.6rem' left='3.6rem'
            maxW='20rem'>
            <MultimediaSharingModal />
          </ModalContent>
        </Modal>
        {
          emoji && <Picker onEmojiClick={onEmojiClick}/>
        }
        <Box display={['none','block']}>
          <ResizableInput
            textareaRef={textRef}
            border="none"
            fontSize="15px"
            color="neutral.500"
            placeholder="Message #announcement"
            _placeholder={{ color: "neutral.500" }}
            paddingBlock="18px"
            paddingInline="20px"
            _focus={{ border: "none" }}
            value={data}
            height="58px"
            changeText={(e)=>setData(e.target.value)}
            onInput={()=>setOnInput(true)}
            fontWeight={active}
            fontStyle={italic}
            onMouseDown={formatSelection}
            onBlur={()=>setOnInput(false)}
          />
          <Box display="flex" justifyContent="space-between" alignItems="center" m={3}>
            <Box display="flex" _hover={{cursor:'pointer'}} minW="80px" width='7em' justifyContent="space-between">
              <IoFlashOutline/>
              <Divider orientation="vertical" height="20px" color="gray.500"/>
              <BsTypeBold  className="box" data-command="bold" onClick={changeWeight}/>
              <FiItalic className="box" data-command="italic" onClick={changeStyle}/>
              <BsLink45Deg />
              <AiOutlineBars data-command="insertUnorderedList"/>
            </Box>
            <Box display="flex" _hover={{cursor:'pointer'}} alignItems="center" minW="80px"
            width='10em' justifyContent="space-between">
              <FiAtSign className="tagged" onClick={addTag}/>
              <ImAttachment onClick={onOpen}/>
              <GrEmoji onClick={()=>setEmoji(!emoji)}/>
              {
              (input || data!== "") ? <IoSendSharp color="black" onClick={loadData}/>: <Button size="xs" disabled><IoSendSharp /></Button>
              }
              <Divider orientation="vertical" height="20px" color="gray.500"/>
              <RiArrowDropDownLine size="30px"/>
            </Box>
          </Box>
        </Box>
        <Box display={['flex','none']} overflowX="auto" alignItems="center"
              css={{
                '&::-webkit-scrollbar':{
                  display:'none'
                }
              }}>
          {
            click ? 
            <Box  display="flex" flexDir="column" width="100%" mx={2}>
              <Flex width="100%" dir="row" justify="space-between" alignItems="center" minW="12em">
                <ResizableInput
                    textareaRef={textRef}
                    border="none"
                    fontSize="15px"
                    color="neutral.500"
                    placeholder="Message #announcement"
                    _placeholder={{ color: "neutral.500" }}
                    paddingBlock="18px"
                    paddingInline="20px"
                    _focus={{ border: "none" }}
                    value={data}
                    height="58px"
                    changeText={(e)=>setData(e.target.value)}
                    onInput={()=>setOnInput(true)}
                    fontWeight={active}
                    fontStyle={italic}
                    onBlur={()=>setOnInput(false)}
                />
                  {(input || data!== "") ? (
                    <Button bg="#00B87C" size="xs">
                      <IoSendSharp color="white" onClick={loadData}/>
                    </Button>
                  ) : (
                    <Button size="xs" disabled><IoSendSharp /></Button>
                  )}
              </Flex>
              <Flex justifyContent="space-between" width="12em" m="10px" _hover={{cursor:'pointer'}}>
                <IoFlashOutline/>
                <GrEmoji onClick={()=>setEmoji(!emoji)} />
                <BsTypeBold data-command="bold"  className="box" onClick={changeWeight}/>
                <FiItalic data-command="italic" className="box" onClick={changeStyle}/>
                <BsLink45Deg/>
                <AiOutlineBars/>
                <FiAtSign onClick={addTag}/>
                <ImAttachment onClick={onOpen}/> 
              </Flex>
            </Box>
            :
            <Box  display="flex" flexDirection="row" alignItems="center" justifyContent="space-between" width="100%"
            onClick={()=>setOnClick(true)}>
              <ResizableInput
                  border="none"
                  fontSize="15px"
                  color="neutral.500"
                  placeholder="Message #announcement"
                  _placeholder={{ color: "neutral.500" }}
                  _focus={{ border: "none" }}
                  value={data}
                  paddingBlock="18px"
                  height="58px"
                  changeText={(e)=>setData(e.target.value)}
                  onInput={()=>setOnInput(true)}
              />
              <Flex minW="6em" justifyContent="space-around" alignItems="center">
                <AiOutlineBars data-command="insertUnorderedList"/>
                <FiAtSign className="tagged" onClick={addTag}/>
                <ImAttachment onClick={onOpen}/>
              </Flex>
            </Box>
          }
        </Box>
      </Box>
    );
  };
  
  const MAX_HEIGHT = 200;
  const MIN_HEIGHT = 58;
  
  const ResizableInput = ({
    textareaRef,
    changeText,
    onKeyUp = null,
    onBlur = null,
    onFocus = null,
    ...rest
  }) => {
    const fitToContent = (maxHeight) => {
      const text = textareaRef?.current;
      if (!text) return;
  
      var adjustedHeight = text.clientHeight;
      if (!maxHeight || maxHeight > adjustedHeight) {
        adjustedHeight = Math.max(text.scrollHeight, adjustedHeight);
        if (maxHeight) adjustedHeight = Math.min(maxHeight, adjustedHeight);
        if (adjustedHeight === maxHeight)
          textareaRef.current.style.overflowY = "auto";
        if (adjustedHeight > text.clientHeight)
          text.style.height = adjustedHeight + "px";
      }
    };
    const keyUpEventHandler = () => {
      if (onKeyUp) onKeyUp();
      fitToContent(MAX_HEIGHT);
    };
    const blurEventHandler = () => {
      if (onBlur) onBlur();
      textareaRef.current.style.height = MIN_HEIGHT + "px";
      textareaRef.current.scrollTo(0, 0);
      textareaRef.current.style.overflowY = "hidden";
    };
    const focusEventHandler = () => {
      if (onFocus) onFocus();
      fitToContent(MAX_HEIGHT);
    };
    return (
      <Textarea
        ref={textareaRef}
        {...rest}
        onKeyUp={keyUpEventHandler}
        onFocus={focusEventHandler}
        onBlur={blurEventHandler}
        onChange={changeText}
        resize="none"
        rows="1"
        overflowY="hidden"
        id="input"
        name="input"
      />
    );
}
export default MessageInput;<|MERGE_RESOLUTION|>--- conflicted
+++ resolved
@@ -41,11 +41,7 @@
     const {_sendMessage} = bindActionCreators(appActions,dispatch);
 
     const {sendMessages} = useSelector((state)=>state.channelsReducer)
-<<<<<<< HEAD
-    // console.log(sendMessages)
-=======
-    console.log(sendMessages);
->>>>>>> 1a356680
+    // console.log(sendMessages);
 
     const loadData= async ()=>{
       const org_id = '1';//Test value for org id

--- conflicted
+++ resolved
@@ -54,20 +54,12 @@
 
     const { sendMessages } = useSelector((state) => state.channelsReducer)
 
-<<<<<<< HEAD
-    const loadData= async ()=>{
-      const channel_id = newChannelId; // Hardcoded value to for channel_id in org with id 1
-      await _sendMessage(org_id,channel_id,datas)
-      console.log(data, channel_id, datas.user_id)
-      setData('');
-=======
     const loadData = async () => {
         const org_id = '614679ee1a5607b13c00bcb7';//Test value for org id
         const channel_id = newChannelId; // Hardcoded value to for channel_id in org with id 1
         _sendMessage(org_id, channel_id, datas)
         console.log(data, channel_id, datas.user_id)
         setData('');
->>>>>>> parent of 47b52e7 (Merge branch 'Harithmetic.fe-dev' of https://github.com/Harithmetic1/zc_plugin_channels into Harithmetic.fe-dev)
     }
 
     const addTag = () => {

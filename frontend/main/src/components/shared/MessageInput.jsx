--- conflicted
+++ resolved
@@ -20,12 +20,8 @@
 import { useDisclosure } from "@chakra-ui/hooks";
 import { useParams } from "react-router";
 
-<<<<<<< HEAD
-const MessageInput = () => {
-=======
-
-const MessageInput = ({channelId}) =>{
->>>>>>> 828278bf
+
+const MessageInput = ({ channelId }) => {
 
   const { users } = useSelector((state) => state.appReducer)
 
@@ -39,33 +35,15 @@
   const [italic, setItalic] = useState("");
   const { isOpen, onOpen, onClose } = useDisclosure()
 
-<<<<<<< HEAD
-  const { channelId } = useParams()
-
   let newChannelId = channelId
 
-  useEffect(() => {
-    newChannelId = channelId
-  }, [channelId])
-
   const datas = {
-    user_id: users ? users._id : "614b15fa44a9bd81cedc09d2",
+    user_id: users ? users._id : "61468abd1a5607b13c00bd4f",
     content: data
   }
   //For Post Request
   const dispatch = useDispatch();
   const { _sendMessage } = bindActionCreators(appActions, dispatch);
-=======
-    let newChannelId = channelId
-
-    const datas={
-      user_id: users ? users._id : "61468abd1a5607b13c00bd4f",
-      content:data
-    }
-//For Post Request
-    const dispatch=useDispatch();
-    const {_sendMessage} = bindActionCreators(appActions,dispatch);
->>>>>>> 828278bf
 
   const { sendMessages } = useSelector((state) => state.channelsReducer)
 

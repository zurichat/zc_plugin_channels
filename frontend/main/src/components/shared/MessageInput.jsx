

import React, { useState, useEffect } from "react";
import { Divider, Flex } from "@chakra-ui/layout";
import { Box, Button, Modal, ModalContent, ModalOverlay } from "@chakra-ui/react";
import { IoFlashOutline, IoSendSharp } from "react-icons/io5";
import { BsTypeBold, BsLink45Deg } from "react-icons/bs";
import { FiAtSign, FiItalic } from "react-icons/fi";
import { AiOutlineBars } from "react-icons/ai";
import { GrEmoji } from "react-icons/gr";
import { RiArrowDropDownLine } from 'react-icons/ri';
import { ImAttachment } from 'react-icons/im';
import { useRef } from "react";
import { Textarea } from "@chakra-ui/textarea";
import Picker from "emoji-picker-react";
import { useDispatch, useSelector } from "react-redux";
import appActions from "../../redux/actions/app";
import { bindActionCreators } from "redux";
import MultimediaSharingModal from "./MultimediaSharingModal";
import { useDisclosure } from "@chakra-ui/hooks";
import { useParams } from "react-router";
<<<<<<< HEAD
=======
import AddEmojiModal from "./addEmojiModal"
import _ from "lodash";
>>>>>>> 173e6d4e



const MessageInput = ({channelId, org_id}) =>{

    const { users } = useSelector((state) => state.appReducer)
    const [orgId, setOrgId] = useState([]);

    const textRef = useRef(null);
    const [data, setData] = useState('');
    const [emoji, setEmoji] = useState(false);
    const [click, setOnClick] = useState(false);
    const [input, setOnInput] = useState('');
    const [toggle, setToggle] = useState(false)
    const [active, setActive] = useState("");
    const [italic, setItalic] = useState("");
    const { isOpen, onOpen, onClose } = useDisclosure()

    let newChannelId = channelId

    useEffect(() => {
        if (users) {
            setOrgId(users[0]);
        }
    }, [users]);

    const datas = {
        user_id: orgId?._id,
        content: data
    }
    //For Post Request
    const dispatch = useDispatch();
    const { _sendMessage } = bindActionCreators(appActions, dispatch);

    const { sendMessages } = useSelector((state) => state.channelsReducer)

  let _users;
  let org_id;

  useEffect(() => {
    _users = users;
    org_id = _users.currentWorkspace;
    console.log("this is the orgId message input", org_id);
  });

    const loadData= async ()=>{
      const channel_id = newChannelId; // Hardcoded value to for channel_id in org with id 1
      await _sendMessage(org_id,channel_id,datas)
      console.log(data, channel_id, datas.user_id)
      setData('');
    }

    const addTag = () => {
        const cursor = textRef.current.selectionStart;
        const text =
            data.slice(0, cursor) + '@' + data.slice(cursor);
        setData(text);
    }

    const changeStyle = (e) => {
        const active = e.target
        let cmd = active.dataset['command'];
        !toggle ? setItalic(cmd) : setItalic(" ");

        setToggle(!toggle)
        return cmd;
    }
    const onEmojiClick = (event, emojiObject) => {
        const cursor = textRef.current.selectionStart;
        const text =
            data.slice(0, cursor) + emojiObject.emoji + data.slice(cursor);
        setData(text);
    }
    const togglingDisplay = () => {
        setOnClick(false);
        setEmoji(false)
    }
    const changeWeight = (e) => {
        const active = e.target
        const value = e.target.value
        let cmd = active.dataset['command'];
        !toggle ? setActive(cmd) : setActive(" ");
        setToggle(!toggle)
    }
    const formatSelection = (ch, tag) => {
        var sel, range, replacementText;
        var formatElement = document.createElement(tag)
        if (document.activeElement.nodeName.toLowerCase !== "textarea") return;
        if (window.getSelection) { // if it is supported
            sel = window.getSelection(); // get the Selection object
            formatElement.appendChild(document.createTextNode(sel.toString()))
            if (sel.rangeCount) {
                range = sel.getRangeAt(0);
                range.deleteContents();
                range.insertNode(formatElement);
            } else {
                sel.deleteFromDocument();
            }
        } else if (document.selection && document.selection.createRange) {
            sel = document.selection
            range = document.selection.createRange();
            formatElement.appendChild(document.createTextNode(sel.toString()))
            range.deleteContents();
            range.insertNode(formatElement);
        }
    }

    // you can use the function like
    formatSelection("b") // for bold
    formatSelection("strike") // for strike through
<<<<<<< HEAD

    return (
        <Box border="1px solid #EBEBEB" marginBottom="10px" onMouseLeave={togglingDisplay}>
            <Modal isOpen={isOpen} onClose={onClose} size='xs' isCentered='true' pb={0}>
                <ModalOverlay />
                <ModalContent
                    bottom='-5.6rem' left='3.6rem'
                    maxW='20rem'>
                    <MultimediaSharingModal />
                </ModalContent>
            </Modal>
            {
                emoji && <Picker onEmojiClick={onEmojiClick} />
            }
            <Box display={['none', 'block']}>
=======
    return(
      <Box border="1px solid #EBEBEB" borderRadius = '4px' marginBottom="10px" onMouseLeave={togglingDisplay}        
      css={{
        '&::-webkit-scrollbar':{
          display:'none'
        }
      }}>
        <AddEmojiModal isOpen = {isAddEmojiOpen} onClose = {onAddEmojiClose}/>
        <Modal isOpen={isMulimediaOpen} onClose={onMulimediaClose} size='xs' isCentered='true' pb={0}>
          <ModalOverlay />
          <ModalContent
            bottom='-5.6rem' left='3.6rem'
            maxW='20rem'>
            <MultimediaSharingModal />
          </ModalContent>
        </Modal>
        {
          emoji && <Container
      boxShadow= "-1px 4px 7px rgba(0, 0, 0, 0.1)"
        bg="#F9F9F9"
        textAlign="left"
        maxWidth="300px" style={{position:'absolute', top: '10rem',
    right: '2rem'}}>
        <Picker
          pickerStyle={{
            width: '300px', height: 300, Searchbar: {
              borderRadius: 20
            }, fontSize: 10
          }} onEmojiClick={onEmojiClick} />
        <Container p="18px" alignSelf='center'>
          <Text 
          alignItems='center'
          mt="10px"
          mb="10px"
          fontSize="18px"
            color="#8B8B8B"
            fontWeight="600">Frequently Used
            </Text>
          <Box>
            
            <Button
            mt="10px"
              color='#8B8B8B'
              fontSize="18px"
              p="7px 11px"
              border="1px solid #8B8B8B"
              borderRadius="3px"
              boxSizing="border-box"
              bg="white"
              onClick = {onAddEmojiOpen}
              >
              Add Emoji
            </Button>            
          </Box>
        </Container>
      </Container>
        }
        <Box display={['none','block']}>
          <ResizableInput
            textareaRef={textRef}
            border="none"
            fontSize="15px"
            color="neutral.500"
            placeholder="Message #announcements"
            _placeholder={{ color: "neutral.500" }}
            paddingBlock="18px"
            paddingInline="20px"
            _focus={{ border: "none" }}
            value={data}
            height="50px"
            changeText={(e)=>setData(e.target.value)}
            onInput={()=>setOnInput(true)}
            fontWeight={active}
            fontStyle={italic}
            onMouseDown={formatSelection}
            onBlur={()=>setOnInput(false)}
          />
          <Box display="flex" justifyContent="space-between" alignItems="center" m={3}>
            <Box display="flex" _hover={{cursor:'pointer'}} minW="80px" width='7em' justifyContent="space-between">
              <IoFlashOutline/>
              <Divider orientation="vertical" height="20px" color="gray.500"/>
              <BsTypeBold  className="box" data-command="bold" onClick={changeWeight}/>
              <FiItalic className="box" data-command="italic" onClick={changeStyle}/>
              <BsLink45Deg />
              <AiOutlineBars data-command="insertUnorderedList"/>
            </Box>
            <Box display="flex" _hover={{cursor:'pointer'}} alignItems="center" minW="80px"
            width='10em' justifyContent="space-between">
              <FiAtSign className="tagged" onClick={addTag}/>
              <ImAttachment onClick={onMulimediaOpen}/>
              <GrEmoji onClick={()=>setEmoji(!emoji)}/>
              {
              (input || data!== "") ? <IoSendSharp color="black" onClick={loadData}/>: <Button size="xs" disabled><IoSendSharp /></Button>
              }
              <Divider orientation="vertical" height="20px" color="gray.500"/>
              <RiArrowDropDownLine size="30px"/>
            </Box>
          </Box>
        </Box>
        <Box display={['flex','none']} overflowX="auto" alignItems="center"
              css={{
                '&::-webkit-scrollbar':{
                  display:'none'
                }
              }}>
          {
            click ? 
            <Box  display="flex" flexDir="column" width="100%" mx={2}>
              <Flex width="100%" dir="row" justify="space-between" alignItems="center" minW="12em">
>>>>>>> 173e6d4e
                <ResizableInput
                    textareaRef={textRef}
                    border="none"
                    fontSize="15px"
                    color="neutral.500"
                    placeholder="Message #announcement"
                    _placeholder={{ color: "neutral.500" }}
                    paddingBlock="18px"
                    paddingInline="20px"
                    _focus={{ border: "none" }}
                    value={data}
                    height="58px"
                    changeText={(e) => setData(e.target.value)}
                    onInput={() => setOnInput(true)}
                    fontWeight={active}
                    fontStyle={italic}
                    onMouseDown={formatSelection}
                    onBlur={() => setOnInput(false)}
                />
                <Box display="flex" justifyContent="space-between" alignItems="center" m={3}>
                    <Box display="flex" _hover={{ cursor: 'pointer' }} minW="80px" width='7em' justifyContent="space-between">
                        <IoFlashOutline />
                        <Divider orientation="vertical" height="20px" color="gray.500" />
                        <BsTypeBold className="box" data-command="bold" onClick={changeWeight} />
                        <FiItalic className="box" data-command="italic" onClick={changeStyle} />
                        <BsLink45Deg />
                        <AiOutlineBars data-command="insertUnorderedList" />
                    </Box>
                    <Box display="flex" _hover={{ cursor: 'pointer' }} alignItems="center" minW="80px"
                        width='10em' justifyContent="space-between">
                        <FiAtSign className="tagged" onClick={addTag} />
                        <ImAttachment onClick={onOpen} />
                        <GrEmoji onClick={() => setEmoji(!emoji)} />
                        {
                            (input || data !== "") ? <IoSendSharp color="black" onClick={loadData} /> : <Button size="xs" disabled><IoSendSharp /></Button>
                        }
                        <Divider orientation="vertical" height="20px" color="gray.500" />
                        <RiArrowDropDownLine size="30px" />
                    </Box>
                </Box>
            </Box>
            <Box display={['flex', 'none']} overflowX="auto" alignItems="center"
                css={{
                    '&::-webkit-scrollbar': {
                        display: 'none'
                    }
                }}>
                {
                    click ?
                        <Box display="flex" flexDir="column" width="100%" mx={2}>
                            <Flex width="100%" dir="row" justify="space-between" alignItems="center" minW="12em">
                                <ResizableInput
                                    textareaRef={textRef}
                                    border="none"
                                    fontSize="15px"
                                    color="neutral.500"
                                    placeholder="Message #announcement"
                                    _placeholder={{ color: "neutral.500" }}
                                    paddingBlock="18px"
                                    paddingInline="20px"
                                    _focus={{ border: "none" }}
                                    value={data}
                                    height="58px"
                                    changeText={(e) => setData(e.target.value)}
                                    onInput={() => setOnInput(true)}
                                    fontWeight={active}
                                    fontStyle={italic}
                                    onBlur={() => setOnInput(false)}
                                />
                                {(input || data !== "") ? (
                                    <Button bg="#00B87C" size="xs">
                                        <IoSendSharp color="white" onClick={loadData} />
                                    </Button>
                                ) : (
                                    <Button size="xs" disabled><IoSendSharp /></Button>
                                )}
                            </Flex>
                            <Flex justifyContent="space-between" width="12em" m="10px" _hover={{ cursor: 'pointer' }}>
                                <IoFlashOutline />
                                <GrEmoji onClick={() => setEmoji(!emoji)} />
                                <BsTypeBold data-command="bold" className="box" onClick={changeWeight} />
                                <FiItalic data-command="italic" className="box" onClick={changeStyle} />
                                <BsLink45Deg />
                                <AiOutlineBars />
                                <FiAtSign onClick={addTag} />
                                <ImAttachment onClick={onOpen} />
                            </Flex>
                        </Box>
                        :
                        <Box display="flex" flexDirection="row" alignItems="center" justifyContent="space-between" width="100%"
                            onClick={() => setOnClick(true)}>
                            <ResizableInput
                                border="none"
                                fontSize="15px"
                                color="neutral.500"
                                placeholder="Message #announcement"
                                _placeholder={{ color: "neutral.500" }}
                                _focus={{ border: "none" }}
                                value={data}
                                paddingBlock="18px"
                                height="58px"
                                changeText={(e) => setData(e.target.value)}
                                onInput={() => setOnInput(true)}
                            />
                            <Flex minW="6em" justifyContent="space-around" alignItems="center">
                                <AiOutlineBars data-command="insertUnorderedList" />
                                <FiAtSign className="tagged" onClick={addTag} />
                                <ImAttachment onClick={onOpen} />
                            </Flex>
                        </Box>
                }
            </Box>
        </Box>
    );
};

const MAX_HEIGHT = 200;
const MIN_HEIGHT = 58;

const ResizableInput = ({
    textareaRef,
    changeText,
    onKeyUp = null,
    onBlur = null,
    onFocus = null,
    ...rest
}) => {
    const fitToContent = (maxHeight) => {
        const text = textareaRef?.current;
        if (!text) return;

        var adjustedHeight = text.clientHeight;
        if (!maxHeight || maxHeight > adjustedHeight) {
            adjustedHeight = Math.max(text.scrollHeight, adjustedHeight);
            if (maxHeight) adjustedHeight = Math.min(maxHeight, adjustedHeight);
            if (adjustedHeight === maxHeight)
                textareaRef.current.style.overflowY = "auto";
            if (adjustedHeight > text.clientHeight)
                text.style.height = adjustedHeight + "px";
        }
    };
    const keyUpEventHandler = () => {
        if (onKeyUp) onKeyUp();
        fitToContent(MAX_HEIGHT);
    };
    const blurEventHandler = () => {
        if (onBlur) onBlur();
        textareaRef.current.style.height = MIN_HEIGHT + "px";
        textareaRef.current.scrollTo(0, 0);
        textareaRef.current.style.overflowY = "hidden";
    };
    const focusEventHandler = () => {
        if (onFocus) onFocus();
        fitToContent(MAX_HEIGHT);
    };
    return (
        <Textarea
            ref={textareaRef}
            {...rest}
            onKeyUp={keyUpEventHandler}
            onFocus={focusEventHandler}
            onBlur={blurEventHandler}
            onChange={changeText}
            resize="none"
            rows="1"
            overflowY="hidden"
            id="input"
            name="input"
        />
    );
}
export default MessageInput;
<|MERGE_RESOLUTION|>--- conflicted
+++ resolved
@@ -1,5 +1,3 @@
-
-
 import React, { useState, useEffect } from "react";
 import { Divider, Flex } from "@chakra-ui/layout";
 import { Box, Button, Modal, ModalContent, ModalOverlay } from "@chakra-ui/react";
@@ -19,12 +17,8 @@
 import MultimediaSharingModal from "./MultimediaSharingModal";
 import { useDisclosure } from "@chakra-ui/hooks";
 import { useParams } from "react-router";
-<<<<<<< HEAD
-=======
 import AddEmojiModal from "./addEmojiModal"
 import _ from "lodash";
->>>>>>> 173e6d4e
-
 
 
 const MessageInput = ({channelId, org_id}) =>{
@@ -134,23 +128,6 @@
     // you can use the function like
     formatSelection("b") // for bold
     formatSelection("strike") // for strike through
-<<<<<<< HEAD
-
-    return (
-        <Box border="1px solid #EBEBEB" marginBottom="10px" onMouseLeave={togglingDisplay}>
-            <Modal isOpen={isOpen} onClose={onClose} size='xs' isCentered='true' pb={0}>
-                <ModalOverlay />
-                <ModalContent
-                    bottom='-5.6rem' left='3.6rem'
-                    maxW='20rem'>
-                    <MultimediaSharingModal />
-                </ModalContent>
-            </Modal>
-            {
-                emoji && <Picker onEmojiClick={onEmojiClick} />
-            }
-            <Box display={['none', 'block']}>
-=======
     return(
       <Box border="1px solid #EBEBEB" borderRadius = '4px' marginBottom="10px" onMouseLeave={togglingDisplay}        
       css={{
@@ -256,59 +233,6 @@
                   display:'none'
                 }
               }}>
-          {
-            click ? 
-            <Box  display="flex" flexDir="column" width="100%" mx={2}>
-              <Flex width="100%" dir="row" justify="space-between" alignItems="center" minW="12em">
->>>>>>> 173e6d4e
-                <ResizableInput
-                    textareaRef={textRef}
-                    border="none"
-                    fontSize="15px"
-                    color="neutral.500"
-                    placeholder="Message #announcement"
-                    _placeholder={{ color: "neutral.500" }}
-                    paddingBlock="18px"
-                    paddingInline="20px"
-                    _focus={{ border: "none" }}
-                    value={data}
-                    height="58px"
-                    changeText={(e) => setData(e.target.value)}
-                    onInput={() => setOnInput(true)}
-                    fontWeight={active}
-                    fontStyle={italic}
-                    onMouseDown={formatSelection}
-                    onBlur={() => setOnInput(false)}
-                />
-                <Box display="flex" justifyContent="space-between" alignItems="center" m={3}>
-                    <Box display="flex" _hover={{ cursor: 'pointer' }} minW="80px" width='7em' justifyContent="space-between">
-                        <IoFlashOutline />
-                        <Divider orientation="vertical" height="20px" color="gray.500" />
-                        <BsTypeBold className="box" data-command="bold" onClick={changeWeight} />
-                        <FiItalic className="box" data-command="italic" onClick={changeStyle} />
-                        <BsLink45Deg />
-                        <AiOutlineBars data-command="insertUnorderedList" />
-                    </Box>
-                    <Box display="flex" _hover={{ cursor: 'pointer' }} alignItems="center" minW="80px"
-                        width='10em' justifyContent="space-between">
-                        <FiAtSign className="tagged" onClick={addTag} />
-                        <ImAttachment onClick={onOpen} />
-                        <GrEmoji onClick={() => setEmoji(!emoji)} />
-                        {
-                            (input || data !== "") ? <IoSendSharp color="black" onClick={loadData} /> : <Button size="xs" disabled><IoSendSharp /></Button>
-                        }
-                        <Divider orientation="vertical" height="20px" color="gray.500" />
-                        <RiArrowDropDownLine size="30px" />
-                    </Box>
-                </Box>
-            </Box>
-            <Box display={['flex', 'none']} overflowX="auto" alignItems="center"
-                css={{
-                    '&::-webkit-scrollbar': {
-                        display: 'none'
-                    }
-                }}>
-                {
                     click ?
                         <Box display="flex" flexDir="column" width="100%" mx={2}>
                             <Flex width="100%" dir="row" justify="space-between" alignItems="center" minW="12em">
@@ -346,7 +270,7 @@
                                 <BsLink45Deg />
                                 <AiOutlineBars />
                                 <FiAtSign onClick={addTag} />
-                                <ImAttachment onClick={onOpen} />
+                                <ImAttachment onClick={onMulimediaOpen} />
                             </Flex>
                         </Box>
                         :
@@ -368,10 +292,9 @@
                             <Flex minW="6em" justifyContent="space-around" alignItems="center">
                                 <AiOutlineBars data-command="insertUnorderedList" />
                                 <FiAtSign className="tagged" onClick={addTag} />
-                                <ImAttachment onClick={onOpen} />
+                                <ImAttachment onClick={onMulimediaOpen} />
                             </Flex>
                         </Box>
-                }
             </Box>
         </Box>
     );

--- conflicted
+++ resolved
@@ -1,312 +1,3 @@
-<<<<<<< HEAD
-import React, { useState, useEffect } from "react";
-import { Divider, Flex } from "@chakra-ui/layout";
-import { Box, Button, Modal, ModalContent, ModalOverlay } from "@chakra-ui/react";
-import { IoFlashOutline, IoSendSharp } from "react-icons/io5";
-import { BsTypeBold, BsLink45Deg } from "react-icons/bs";
-import { FiAtSign, FiItalic } from "react-icons/fi";
-import { AiOutlineBars } from "react-icons/ai";
-import { GrEmoji } from "react-icons/gr";
-import { RiArrowDropDownLine } from 'react-icons/ri';
-import { ImAttachment } from 'react-icons/im';
-import { useRef } from "react";
-import { Textarea } from "@chakra-ui/textarea";
-import Picker from "emoji-picker-react";
-import { useDispatch, useSelector } from "react-redux";
-import appActions from "../../redux/actions/app";
-import { bindActionCreators } from "redux";
-import MultimediaSharingModal from "./MultimediaSharingModal";
-import { useDisclosure } from "@chakra-ui/hooks";
-import { useParams } from "react-router";
-
-
-const MessageInput = ({ channelId }) => {
-
-    const { users } = useSelector((state) => state.appReducer)
-    const [orgId, setOrgId] = useState([]);
-
-    const textRef = useRef(null);
-    const [data, setData] = useState('');
-    const [emoji, setEmoji] = useState(false);
-    const [click, setOnClick] = useState(false);
-    const [input, setOnInput] = useState('');
-    const [toggle, setToggle] = useState(false)
-    const [active, setActive] = useState("");
-    const [italic, setItalic] = useState("");
-    const { isOpen, onOpen, onClose } = useDisclosure()
-
-    let newChannelId = channelId
-
-    useEffect(() => {
-        if (users) {
-            setOrgId(users[0]);
-        }
-    }, [users]);
-
-    const datas = {
-        user_id: orgId?._id,
-        content: data
-    }
-    //For Post Request
-    const dispatch = useDispatch();
-    const { _sendMessage } = bindActionCreators(appActions, dispatch);
-
-    const { sendMessages } = useSelector((state) => state.channelsReducer)
-
-    const loadData = async () => {
-        const org_id = '614679ee1a5607b13c00bcb7';//Test value for org id
-        const channel_id = newChannelId; // Hardcoded value to for channel_id in org with id 1
-        _sendMessage(org_id, channel_id, datas)
-        console.log(data, channel_id, datas.user_id)
-        setData('');
-    }
-
-    const addTag = () => {
-        const cursor = textRef.current.selectionStart;
-        const text =
-            data.slice(0, cursor) + '@' + data.slice(cursor);
-        setData(text);
-    }
-
-    const changeStyle = (e) => {
-        const active = e.target
-        let cmd = active.dataset['command'];
-        !toggle ? setItalic(cmd) : setItalic(" ");
-
-        setToggle(!toggle)
-        return cmd;
-    }
-    const onEmojiClick = (event, emojiObject) => {
-        const cursor = textRef.current.selectionStart;
-        const text =
-            data.slice(0, cursor) + emojiObject.emoji + data.slice(cursor);
-        setData(text);
-    }
-    const togglingDisplay = () => {
-        setOnClick(false);
-        setEmoji(false)
-    }
-    const changeWeight = (e) => {
-        const active = e.target
-        const value = e.target.value
-        let cmd = active.dataset['command'];
-        !toggle ? setActive(cmd) : setActive(" ");
-        setToggle(!toggle)
-    }
-    const formatSelection = (ch, tag) => {
-        var sel, range, replacementText;
-        var formatElement = document.createElement(tag)
-        if (document.activeElement.nodeName.toLowerCase !== "textarea") return;
-        if (window.getSelection) { // if it is supported
-            sel = window.getSelection(); // get the Selection object
-            formatElement.appendChild(document.createTextNode(sel.toString()))
-            if (sel.rangeCount) {
-                range = sel.getRangeAt(0);
-                range.deleteContents();
-                range.insertNode(formatElement);
-            } else {
-                sel.deleteFromDocument();
-            }
-        } else if (document.selection && document.selection.createRange) {
-            sel = document.selection
-            range = document.selection.createRange();
-            formatElement.appendChild(document.createTextNode(sel.toString()))
-            range.deleteContents();
-            range.insertNode(formatElement);
-        }
-    }
-
-    // you can use the function like
-    formatSelection("b") // for bold
-    formatSelection("strike") // for strike through
-
-    return (
-        <Box border="1px solid #EBEBEB" marginBottom="10px" onMouseLeave={togglingDisplay}>
-            <Modal isOpen={isOpen} onClose={onClose} size='xs' isCentered='true' pb={0}>
-                <ModalOverlay />
-                <ModalContent
-                    bottom='-5.6rem' left='3.6rem'
-                    maxW='20rem'>
-                    <MultimediaSharingModal />
-                </ModalContent>
-            </Modal>
-            {
-                emoji && <Picker onEmojiClick={onEmojiClick} />
-            }
-            <Box display={['none', 'block']}>
-                <ResizableInput
-                    textareaRef={textRef}
-                    border="none"
-                    fontSize="15px"
-                    color="neutral.500"
-                    placeholder="Message #announcement"
-                    _placeholder={{ color: "neutral.500" }}
-                    paddingBlock="18px"
-                    paddingInline="20px"
-                    _focus={{ border: "none" }}
-                    value={data}
-                    height="58px"
-                    changeText={(e) => setData(e.target.value)}
-                    onInput={() => setOnInput(true)}
-                    fontWeight={active}
-                    fontStyle={italic}
-                    onMouseDown={formatSelection}
-                    onBlur={() => setOnInput(false)}
-                />
-                <Box display="flex" justifyContent="space-between" alignItems="center" m={3}>
-                    <Box display="flex" _hover={{ cursor: 'pointer' }} minW="80px" width='7em' justifyContent="space-between">
-                        <IoFlashOutline />
-                        <Divider orientation="vertical" height="20px" color="gray.500" />
-                        <BsTypeBold className="box" data-command="bold" onClick={changeWeight} />
-                        <FiItalic className="box" data-command="italic" onClick={changeStyle} />
-                        <BsLink45Deg />
-                        <AiOutlineBars data-command="insertUnorderedList" />
-                    </Box>
-                    <Box display="flex" _hover={{ cursor: 'pointer' }} alignItems="center" minW="80px"
-                        width='10em' justifyContent="space-between">
-                        <FiAtSign className="tagged" onClick={addTag} />
-                        <ImAttachment onClick={onOpen} />
-                        <GrEmoji onClick={() => setEmoji(!emoji)} />
-                        {
-                            (input || data !== "") ? <IoSendSharp color="black" onClick={loadData} /> : <Button size="xs" disabled><IoSendSharp /></Button>
-                        }
-                        <Divider orientation="vertical" height="20px" color="gray.500" />
-                        <RiArrowDropDownLine size="30px" />
-                    </Box>
-                </Box>
-            </Box>
-            <Box display={['flex', 'none']} overflowX="auto" alignItems="center"
-                css={{
-                    '&::-webkit-scrollbar': {
-                        display: 'none'
-                    }
-                }}>
-                {
-                    click ?
-                        <Box display="flex" flexDir="column" width="100%" mx={2}>
-                            <Flex width="100%" dir="row" justify="space-between" alignItems="center" minW="12em">
-                                <ResizableInput
-                                    textareaRef={textRef}
-                                    border="none"
-                                    fontSize="15px"
-                                    color="neutral.500"
-                                    placeholder="Message #announcement"
-                                    _placeholder={{ color: "neutral.500" }}
-                                    paddingBlock="18px"
-                                    paddingInline="20px"
-                                    _focus={{ border: "none" }}
-                                    value={data}
-                                    height="58px"
-                                    changeText={(e) => setData(e.target.value)}
-                                    onInput={() => setOnInput(true)}
-                                    fontWeight={active}
-                                    fontStyle={italic}
-                                    onBlur={() => setOnInput(false)}
-                                />
-                                {(input || data !== "") ? (
-                                    <Button bg="#00B87C" size="xs">
-                                        <IoSendSharp color="white" onClick={loadData} />
-                                    </Button>
-                                ) : (
-                                    <Button size="xs" disabled><IoSendSharp /></Button>
-                                )}
-                            </Flex>
-                            <Flex justifyContent="space-between" width="12em" m="10px" _hover={{ cursor: 'pointer' }}>
-                                <IoFlashOutline />
-                                <GrEmoji onClick={() => setEmoji(!emoji)} />
-                                <BsTypeBold data-command="bold" className="box" onClick={changeWeight} />
-                                <FiItalic data-command="italic" className="box" onClick={changeStyle} />
-                                <BsLink45Deg />
-                                <AiOutlineBars />
-                                <FiAtSign onClick={addTag} />
-                                <ImAttachment onClick={onOpen} />
-                            </Flex>
-                        </Box>
-                        :
-                        <Box display="flex" flexDirection="row" alignItems="center" justifyContent="space-between" width="100%"
-                            onClick={() => setOnClick(true)}>
-                            <ResizableInput
-                                border="none"
-                                fontSize="15px"
-                                color="neutral.500"
-                                placeholder="Message #announcement"
-                                _placeholder={{ color: "neutral.500" }}
-                                _focus={{ border: "none" }}
-                                value={data}
-                                paddingBlock="18px"
-                                height="58px"
-                                changeText={(e) => setData(e.target.value)}
-                                onInput={() => setOnInput(true)}
-                            />
-                            <Flex minW="6em" justifyContent="space-around" alignItems="center">
-                                <AiOutlineBars data-command="insertUnorderedList" />
-                                <FiAtSign className="tagged" onClick={addTag} />
-                                <ImAttachment onClick={onOpen} />
-                            </Flex>
-                        </Box>
-                }
-            </Box>
-        </Box>
-    );
-};
-
-const MAX_HEIGHT = 200;
-const MIN_HEIGHT = 58;
-
-const ResizableInput = ({
-    textareaRef,
-    changeText,
-    onKeyUp = null,
-    onBlur = null,
-    onFocus = null,
-    ...rest
-}) => {
-    const fitToContent = (maxHeight) => {
-        const text = textareaRef?.current;
-        if (!text) return;
-
-        var adjustedHeight = text.clientHeight;
-        if (!maxHeight || maxHeight > adjustedHeight) {
-            adjustedHeight = Math.max(text.scrollHeight, adjustedHeight);
-            if (maxHeight) adjustedHeight = Math.min(maxHeight, adjustedHeight);
-            if (adjustedHeight === maxHeight)
-                textareaRef.current.style.overflowY = "auto";
-            if (adjustedHeight > text.clientHeight)
-                text.style.height = adjustedHeight + "px";
-        }
-    };
-    const keyUpEventHandler = () => {
-        if (onKeyUp) onKeyUp();
-        fitToContent(MAX_HEIGHT);
-    };
-    const blurEventHandler = () => {
-        if (onBlur) onBlur();
-        textareaRef.current.style.height = MIN_HEIGHT + "px";
-        textareaRef.current.scrollTo(0, 0);
-        textareaRef.current.style.overflowY = "hidden";
-    };
-    const focusEventHandler = () => {
-        if (onFocus) onFocus();
-        fitToContent(MAX_HEIGHT);
-    };
-    return (
-        <Textarea
-            ref={textareaRef}
-            {...rest}
-            onKeyUp={keyUpEventHandler}
-            onFocus={focusEventHandler}
-            onBlur={blurEventHandler}
-            onChange={changeText}
-            resize="none"
-            rows="1"
-            overflowY="hidden"
-            id="input"
-            name="input"
-        />
-    );
-}
-export default MessageInput;
-=======
 import React, { useState, useEffect } from "react";
 import { Divider, Flex , Container, Text} from "@chakra-ui/layout";
 import { Box, Button,Modal,ModalContent,ModalOverlay} from "@chakra-ui/react";
@@ -662,5 +353,4 @@
       />
     );
 }
-export default MessageInput;
->>>>>>> 60c2912c
+export default MessageInput;
--- conflicted
+++ resolved
@@ -1,14 +1,10 @@
 import React, { useState, useEffect } from "react";
-import { Stack, StackDivider, Spacer, Flex, HStack, List, ListItem, Heading, Box, Text, Link } from '@chakra-ui/react';
+import { FiEdit } from 'react-icons/fi';
+import { Stack, StackDivider, Spacer, Flex, HStack, List, ListItem, Heading, Box, Text } from '@chakra-ui/react';
 import axios from 'axios';
 import instance from './../../utils/api';
-<<<<<<< HEAD
 import moment from 'moment';
 import EditDescriptionModal from "../EditDescriptionModal";
-=======
-import moment from 'moment'
-import Edit from "../channelDetailsAndSetting/Edit"
->>>>>>> 095b3b84
 
 const About = (index) => {
 
@@ -20,7 +16,6 @@
   //For edit details modal
   const [modalValue, setModalValue] = useState({})
   const [isOpen, setIsOpen] = useState(false);
-  const [openEditModal, setOpenEditModal] = useState(false);
 
   const base_url = 'https://channels.zuri.chat';
   const org_id = '1';
@@ -99,11 +94,7 @@
     setModalValue(name, description)
     console.log(name, description)
   }
-
-  const handleEdit = () => {
-      setOpenEditModal(true);
-  }
-
+  
   function saveDescription(description){
     console.log(description);
     //call api and dispatch
@@ -135,7 +126,7 @@
   );
 }
 
-const Info = ({ title, placeholder, edit, index }) => {
+const Info = ({ title, placeholder, index }) => {
   return (
     <ListItem key={index}>
       <>
@@ -179,7 +170,6 @@
   )
 }
 
-<<<<<<< HEAD
 const Edit = ({ clickHandler }) => {
   return (
     <Link
@@ -205,6 +195,4 @@
 
 }
 
-=======
->>>>>>> 095b3b84
 export default About;
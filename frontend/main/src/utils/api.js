--- conflicted
+++ resolved
@@ -131,17 +131,13 @@
     return api.post(`/${org_id}/channels/${channel_id}/members/`, data);
   }
 
-<<<<<<< HEAD
   async setNotification(org_id, channel_id, member_id, data) {
     return api.put(`/${org_id}/channels/${channel_id}/members/${member_id}/notifications/`, data);
-=======
-  async userCanInput(org_id, channel_id, data) {
-    return api.post(
-      `/${org_id}/channels/${channel_id}/members/can-input`,
-      data
-    );
->>>>>>> 84426744
-  }
+}
+
+async userCanInput(org_id, channel_id, data) {
+  return api.post(`/${org_id}/channels/${channel_id}/members/can-input`, data );
+}
 }
 
 const instance = new APIServices();

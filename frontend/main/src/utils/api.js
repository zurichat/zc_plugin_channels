--- conflicted
+++ resolved
@@ -131,7 +131,6 @@
     return api.post(`/${org_id}/channels/${channel_id}/members/`, data);
   }
 
-<<<<<<< HEAD
     async getChannelFiles(org_id, channel_id) {
     return api.get(`/${org_id}/channels/${channel_id}/media/?format=json`);
   }
@@ -143,7 +142,6 @@
       data
     );
   }
-=======
   async setNotification(org_id, channel_id, member_id, data) {
     return api.put(`/${org_id}/channels/${channel_id}/members/${member_id}/notifications/`, data);
 }
@@ -151,7 +149,6 @@
 async userCanInput(org_id, channel_id, data) {
   return api.post(`/${org_id}/channels/${channel_id}/members/can-input`, data );
 }
->>>>>>> 79ac2885
 }
 
 const instance = new APIServices();
